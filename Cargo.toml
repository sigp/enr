--- conflicted
+++ resolved
@@ -23,12 +23,7 @@
 sha3 = "0.10"
 k256 = { version = "0.13", features = ["ecdsa"], optional = true }
 serde = { version = "1.0.110", features = ["derive"], optional = true }
-<<<<<<< HEAD
-serde-hex = { version = "0.1.0", optional = true}
-ed25519-dalek = { version = "2.0.0-rc.3", optional = true, features = ["rand_core"] }
-=======
 ed25519-dalek = { version = "2.0.0", optional = true, features = ["rand_core"] }
->>>>>>> 8e781c5d
 secp256k1 = { version = "0.27", optional = true, default-features = false, features = [
     "global-context",
 ] }
