--- conflicted
+++ resolved
@@ -22,12 +22,7 @@
 sha3 = "0.10"
 k256 = { version = "0.13", features = ["ecdsa"], optional = true }
 serde = { version = "1.0.110", features = ["derive"], optional = true }
-<<<<<<< HEAD
-ed25519-dalek = { version = "2.0.0-pre.0", optional = true, features = ["rand_core"] }
-=======
-serde-hex = { version = "0.1.0", optional = true}
 ed25519-dalek = { version = "2.0.0", optional = true, features = ["rand_core"] }
->>>>>>> 8ef1566d
 secp256k1 = { version = "0.27", optional = true, default-features = false, features = [
     "global-context",
 ] }
