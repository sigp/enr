[package]
name = "enr"
authors = ["Age Manning <Age@AgeManning.com>"]
edition = "2018"
version = "0.8.0"
description = "Rust implementation of Ethereum Node Record (ENR) EIP778"
readme = "./README.md"
keywords = ["ethereum", "enr", "record", "EIP778", "node"]
repository = "https://github.com/sigp/enr"
categories = ["cryptography::cryptocurrencies"]
license = "MIT"
exclude = [".gitignore", ".github/*"]

[dependencies]
base64 = "0.13"
bytes = "1"
hex = "0.4.2"
log = "0.4.8"
rand = "0.8"
rlp = "0.5"
zeroize = "1.1.0"
sha3 = "0.10"
k256 = { version = "0.13", features = ["ecdsa"], optional = true }
serde = { version = "1.0.110", features = ["derive"], optional = true }
ed25519-dalek = { version = "2.0.0-pre.0", optional = true, features = ["rand_core"] }
secp256k1 = { version = "0.27", optional = true, default-features = false, features = [
    "global-context",
] }

[dev-dependencies]
<<<<<<< HEAD
secp256k1 = { features = ["rand-std"], version = "0.26" }
serde_json = { version = "1.0.95" }
=======
secp256k1 = { features = ["rand-std"], version = "0.27" }
>>>>>>> 48e06138

[features]
default = ["serde", "k256"]
ed25519 = ["ed25519-dalek"]
rust-secp256k1 = ["secp256k1"]

[lib]
name = "enr"
path = "src/lib.rs"

[package.metadata.docs.rs]
all-features = true<|MERGE_RESOLUTION|>--- conflicted
+++ resolved
@@ -28,12 +28,8 @@
 ] }
 
 [dev-dependencies]
-<<<<<<< HEAD
-secp256k1 = { features = ["rand-std"], version = "0.26" }
+secp256k1 = { features = ["rand-std"], version = "0.27" }
 serde_json = { version = "1.0.95" }
-=======
-secp256k1 = { features = ["rand-std"], version = "0.27" }
->>>>>>> 48e06138
 
 [features]
 default = ["serde", "k256"]
