--- conflicted
+++ resolved
@@ -259,12 +259,8 @@
     ///
     /// Will panic if data is not sanitized
     /// Reads a custom key from the record if it exists, decoded as data.
-<<<<<<< HEAD
+    #[allow(clippy::missing_panics_doc)]
     pub fn get(&self, key: impl AsRef<[u8]>) -> Option<Vec<u8>> {
-=======
-    #[allow(clippy::missing_panics_doc)]
-    pub fn get(&self, key: impl AsRef<[u8]>) -> Option<&[u8]> {
->>>>>>> 8e781c5d
         // It's ok to decode any valid RLP value as data
         self.get_raw_rlp(key).map(|mut rlp_data| {
             Bytes::decode(&mut rlp_data)
