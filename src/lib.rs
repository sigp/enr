//! # Ethereum Node Record (ENR)
//!
//! This crate contains an implementation of an Ethereum Node Record (ENR) as specified by
//! [EIP-778](https://eips.ethereum.org/EIPS/eip-778) extended to allow for the use of ed25519 keys.
//!
//! An ENR is a signed, key-value record which has an associated [`NodeId`] (a 32-byte identifier).
//! Updating/modifying an ENR requires an [`EnrKey`] in order to re-sign the recrd with the
//! associated key-pair.
//!
//! ENR's are identified by their sequence number. When updating an ENR, the sequence number is
//! increased.
//!
//! Different identity schemes can be used to define the node id and signatures. Currently only the
//! "v4" identity is supported and is set by default.
//!
//! ## Signing Algorithms
//!
//! User's wishing to implement their own singing algorithms simply need to
//! implement the [`EnrKey`] trait and apply it to an [`Enr`].
//!
//! By default, `k256::SigningKey` implement [`EnrKey`] and can be used to sign and
//! verify ENR records. This library also implements [`EnrKey`] for `ed25519_dalek::SigningKey` via the `ed25519`
//! feature flag.
//!
//! Furthermore, a [`CombinedKey`] is provided if the `ed25519` feature flag is set, which provides an
//! ENR type that can support both `secp256k1` and `ed25519` signed ENR records. Examples of the
//! use of each of these key types is given below.
//!
//! ## Features
//!
//! This crate supports a number of features.
//!
//! - `serde`: Allows for serde serialization and deserialization for ENRs.
//! - `ed25519`: Provides support for `ed25519_dalek` keypair types.
//! - `k256`: Uses `k256` for secp256k1 keys.
//! - `rust-secp256k1`: Uses `rust-secp256k1` for secp256k1 keys.
//! - `libp2p`: Adds libp2p functionality like peer-id from an ENR.
//! - `quic`: Adds extra fields that support the QUIC transport.
//! - `eth2`: Adds extra fields that support the Ethereum consensus layer.
//!
//! These can be enabled via adding the feature flag in your `Cargo.toml`
//!
//! ```toml
//! enr = { version = "*", features = ["serde", "ed25519"] }
//! ```
//!
//! ## Examples
//!
//! To build an ENR, an [`EnrBuilder`] is provided.
//!
//! ### Building an ENR with the default `k256` `secp256k1` key type
//!
//! ```rust
//! use enr::{EnrBuilder, k256};
//! use std::net::Ipv4Addr;
//! use rand::thread_rng;
//!
//! // generate a random secp256k1 key
//! let mut rng = thread_rng();
//! let key = k256::ecdsa::SigningKey::random(&mut rng);
//!
//! let ip = Ipv4Addr::new(192,168,0,1);
//! let enr = EnrBuilder::new("v4").ip4(ip).tcp4(8000).build(&key).unwrap();
//!
//! assert_eq!(enr.ip4(), Some("192.168.0.1".parse().unwrap()));
//! assert_eq!(enr.id(), Some("v4".into()));
//! ```
//!
//! ### Building an ENR with the `CombinedKey` type (support for multiple signing
//! algorithms).
//!
//! Note the `ed25519` feature flag must be set. This makes use of the
//! [`EnrBuilder`] struct.
//! ```rust
//! # #[cfg(feature = "ed25519")] {
//! use enr::{EnrBuilder, CombinedKey};
//! use std::net::Ipv4Addr;
//!
//! // create a new secp256k1 key
//! let key = CombinedKey::generate_secp256k1();
//!
//! // or create a new ed25519 key
//! let key = CombinedKey::generate_ed25519();
//!
//! let ip = Ipv4Addr::new(192,168,0,1);
//! let enr = EnrBuilder::new("v4").ip4(ip).tcp4(8000).build(&key).unwrap();
//!
//! assert_eq!(enr.ip4(), Some("192.168.0.1".parse().unwrap()));
//! assert_eq!(enr.id(), Some("v4".into()));
//! # }
//! ```
//!
//! ### Modifying an [`Enr`]
//!
//! ENR fields can be added and modified using the getters/setters on [`Enr`]. A custom field
//! can be added using [`insert`] and retrieved with [`get`].
//!
//! ```rust
//! use enr::{EnrBuilder, k256::ecdsa::SigningKey, Enr};
//! use std::net::Ipv4Addr;
//! use rand::thread_rng;
//!
//! // specify the type of ENR
//! type DefaultEnr = Enr<SigningKey>;
//!
//! // generate a random secp256k1 key
//! let mut rng = thread_rng();
//! let key = SigningKey::random(&mut rng);
//!
//! let ip = Ipv4Addr::new(192,168,0,1);
//! let mut enr = EnrBuilder::new("v4").ip4(ip).tcp4(8000).build(&key).unwrap();
//!
//! enr.set_tcp4(8001, &key);
//! // set a custom key
//! enr.insert("custom_key", &vec![0,0,1], &key);
//!
//! // encode to base64
//! let base_64_string = enr.to_base64();
//!
//! // decode from base64
//! let decoded_enr: DefaultEnr = base_64_string.parse().unwrap();
//!
//! assert_eq!(decoded_enr.ip4(), Some("192.168.0.1".parse().unwrap()));
//! assert_eq!(decoded_enr.id(), Some("v4".into()));
//! assert_eq!(decoded_enr.tcp4(), Some(8001));
//! assert_eq!(decoded_enr.get("custom_key"), Some(vec![0,0,1].as_slice()));
//! ```
//!
//! ### Encoding/Decoding ENR's of various key types
//!
//! ```rust
//! # #[cfg(feature = "ed25519")] {
//! use enr::{EnrBuilder, k256::ecdsa, Enr, ed25519_dalek as ed25519, CombinedKey};
//! use std::net::Ipv4Addr;
//! use rand::thread_rng;
//! use rand::Rng;
//!
//! // generate a random secp256k1 key
//! let mut rng = thread_rng();
//! let key = ecdsa::SigningKey::random(&mut rng);
//! let ip = Ipv4Addr::new(192,168,0,1);
//! let enr_secp256k1 = EnrBuilder::new("v4").ip4(ip).tcp4(8000).build(&key).unwrap();
//!
//! // encode to base64
//! let base64_string_secp256k1 = enr_secp256k1.to_base64();
//!
//! // generate a random ed25519 key
//! let key = ed25519::SigningKey::generate(&mut rng);
//! let enr_ed25519 = EnrBuilder::new("v4").ip4(ip).tcp4(8000).build(&key).unwrap();
//!
//! // encode to base64
//! let base64_string_ed25519 = enr_ed25519.to_base64();
//!
//! // decode base64 strings of varying key types
//! // decode the secp256k1 with default Enr
//! let decoded_enr_secp256k1: Enr<k256::ecdsa::SigningKey> = base64_string_secp256k1.parse().unwrap();
//! // decode ed25519 ENRs
//! let decoded_enr_ed25519: Enr<ed25519_dalek::SigningKey> = base64_string_ed25519.parse().unwrap();
//!
//! // use the combined key to be able to decode either
//! let decoded_enr: Enr<CombinedKey> = base64_string_secp256k1.parse().unwrap();
//! let decoded_enr: Enr<CombinedKey> = base64_string_ed25519.parse().unwrap();
//! # }
//! ```
//!
//!
//! [`CombinedKey`]: enum.CombinedKey.html
//! [`EnrKey`]: trait.EnrKey.html
//! [`Enr`]: struct.Enr.html
//! [`EnrBuilder`]: struct.EnrBuilder.html
//! [`NodeId`]: struct.NodeId.html
//! [`insert`]: struct.Enr.html#method.insert
//! [`get`]: struct.Enr.html#method.get

#![warn(clippy::all)]
#![allow(
    clippy::map_err_ignore,
    clippy::missing_errors_doc,
    clippy::module_name_repetitions,
    clippy::option_if_let_else
)]

mod builder;
mod error;
mod keys;
mod node_id;

use bytes::{Bytes, BytesMut};
use log::debug;
use rlp::{Decodable, DecoderError, Encodable, Rlp, RlpStream};
use std::{
    collections::BTreeMap,
    hash::{Hash, Hasher},
    net::{SocketAddrV4, SocketAddrV6},
};

use base64::{engine::general_purpose::URL_SAFE_NO_PAD, Engine as _};
#[cfg(feature = "serde")]
use serde::{de::Error, Deserialize, Deserializer, Serialize, Serializer};
use sha3::{Digest, Keccak256};
use std::{
    net::{IpAddr, Ipv4Addr, Ipv6Addr, SocketAddr},
    str::FromStr,
};

pub use builder::EnrBuilder;
pub use error::EnrError;

#[cfg(feature = "k256")]
pub use keys::k256;
#[cfg(feature = "rust-secp256k1")]
pub use keys::secp256k1;
#[cfg(all(feature = "ed25519", feature = "k256"))]
pub use keys::{ed25519_dalek, CombinedKey, CombinedPublicKey};
#[cfg(feature = "libp2p")]
use libp2p_core::multiaddr::{Multiaddr, Protocol};
#[cfg(feature = "libp2p")]
use libp2p_identity::PeerId;
#[cfg(feature = "eth2")]
use ssz::Decode;
#[cfg(feature = "eth2")]
use ssz_types::{typenum::Unsigned, BitVector};

pub use keys::{EnrKey, EnrKeyUnambiguous, EnrPublicKey};
pub use node_id::NodeId;
use std::marker::PhantomData;

/// The "key" in an ENR record can be arbitrary bytes.
type Key = Vec<u8>;
type PreviousRlpEncodedValues = Vec<Option<Bytes>>;

const MAX_ENR_SIZE: usize = 300;

// Constants used for fields
const ID_ENR_KEY: &[u8] = b"id";
const ENR_VERSION: &[u8] = b"v4";
pub const IP_ENR_KEY: &[u8] = b"ip";
pub const IP6_ENR_KEY: &[u8] = b"ip6";
pub const TCP_ENR_KEY: &[u8] = b"tcp";
pub const TCP6_ENR_KEY: &[u8] = b"tcp6";
pub const UDP_ENR_KEY: &[u8] = b"udp";
pub const UDP6_ENR_KEY: &[u8] = b"udp6";
#[cfg(feature = "quic")]
pub const QUIC_ENR_KEY: &[u8] = b"quic";
#[cfg(feature = "quic")]
pub const QUIC6_ENR_KEY: &[u8] = b"quic6";
/// The ENR field specifying the fork id.
#[cfg(feature = "eth2")]
pub const ETH2_ENR_KEY: &[u8] = b"eth2";
/// The ENR field specifying the attestation subnet bitfield.
#[cfg(feature = "eth2")]
pub const ATTESTATION_BITFIELD_ENR_KEY: &[u8] = b"attnets";
/// The ENR field specifying the sync committee subnet bitfield.
#[cfg(feature = "eth2")]
pub const SYNC_COMMITTEE_BITFIELD_ENR_KEY: &[u8] = b"syncnets";

/// The ENR, allowing for arbitrary signing algorithms.
///
/// This struct will always have a valid signature, known public key type, sequence number and `NodeId`. All other parameters are variable/optional.
pub struct Enr<K: EnrKey> {
    /// ENR sequence number.
    seq: u64,

    /// The `NodeId` of the ENR record.
    node_id: NodeId,

    /// Key-value contents of the ENR. A BTreeMap is used to get the keys in sorted order, which is
    /// important for verifying the signature of the ENR.
    /// Everything is stored as raw RLP bytes.
    content: BTreeMap<Key, Bytes>,

    /// The signature of the ENR record, stored as bytes.
    signature: Vec<u8>,

    /// Marker to pin the generic.
    phantom: PhantomData<K>,
}

impl<K: EnrKey> Enr<K> {
    // getters //

    /// The `NodeId` for the record.
    #[must_use]
    pub const fn node_id(&self) -> NodeId {
        self.node_id
    }

    /// The current sequence number of the ENR record.
    #[must_use]
    pub const fn seq(&self) -> u64 {
        self.seq
    }

    /// Reads a custom key from the record if it exists, decoded as data.
    #[allow(clippy::missing_panics_doc)]
    pub fn get(&self, key: impl AsRef<[u8]>) -> Option<&[u8]> {
        // It's ok to decode any valid RLP value as data
        self.get_raw_rlp(key).map(|rlp_data| {
            rlp::Rlp::new(rlp_data)
                .data()
                .expect("All data is sanitized")
        })
    }

    /// Reads a custom key from the record if it exists, decoded as `T`.
    pub fn get_decodable<T: Decodable>(
        &self,
        key: impl AsRef<[u8]>,
    ) -> Option<Result<T, DecoderError>> {
        self.get_raw_rlp(key).map(|rlp_data| rlp::decode(rlp_data))
    }

    /// Reads a custom key from the record if it exists as raw RLP bytes.
    pub fn get_raw_rlp(&self, key: impl AsRef<[u8]>) -> Option<&[u8]> {
        self.content.get(key.as_ref()).map(AsRef::as_ref)
    }

    /// Returns an iterator over all key/value pairs in the ENR.
    pub fn iter(&self) -> impl Iterator<Item = (&Key, &[u8])> {
        self.content.iter().map(|(k, v)| (k, v.as_ref()))
    }

    /// Returns the IPv4 address of the ENR record if it is defined.
    #[must_use]
    pub fn ip4(&self) -> Option<Ipv4Addr> {
        if let Some(ip_bytes) = self.get(IP_ENR_KEY) {
            return match ip_bytes.len() {
                4 => {
                    let mut ip = [0_u8; 4];
                    ip.copy_from_slice(ip_bytes);
                    Some(Ipv4Addr::from(ip))
                }
                _ => None,
            };
        }
        None
    }

    /// Returns the IPv6 address of the ENR record if it is defined.
    #[must_use]
    pub fn ip6(&self) -> Option<Ipv6Addr> {
        if let Some(ip_bytes) = self.get(IP6_ENR_KEY) {
            return match ip_bytes.len() {
                16 => {
                    let mut ip = [0_u8; 16];
                    ip.copy_from_slice(ip_bytes);
                    Some(Ipv6Addr::from(ip))
                }
                _ => None,
            };
        }
        None
    }

    /// The `id` of ENR record if it is defined.
    #[must_use]
    pub fn id(&self) -> Option<String> {
        if let Some(id_bytes) = self.get(ID_ENR_KEY) {
            return Some(String::from_utf8_lossy(id_bytes).to_string());
        }
        None
    }

    /// The TCP port of ENR record if it is defined.
    #[must_use]
    pub fn tcp4(&self) -> Option<u16> {
        self.get_decodable(TCP_ENR_KEY).and_then(Result::ok)
    }

    /// The IPv6-specific TCP port of ENR record if it is defined.
    #[must_use]
    pub fn tcp6(&self) -> Option<u16> {
        self.get_decodable(TCP6_ENR_KEY).and_then(Result::ok)
    }

    /// The UDP port of ENR record if it is defined.
    #[must_use]
    pub fn udp4(&self) -> Option<u16> {
        self.get_decodable(UDP_ENR_KEY).and_then(Result::ok)
    }

    /// The IPv6-specific UDP port of ENR record if it is defined.
    #[must_use]
    pub fn udp6(&self) -> Option<u16> {
        self.get_decodable(UDP6_ENR_KEY).and_then(Result::ok)
    }

    /// Provides a socket (based on the UDP port), if the IPv4 and UDP fields are specified.
    #[must_use]
    pub fn udp4_socket(&self) -> Option<SocketAddrV4> {
        if let Some(ip) = self.ip4() {
            if let Some(udp) = self.udp4() {
                return Some(SocketAddrV4::new(ip, udp));
            }
        }
        None
    }

    /// Provides a socket (based on the UDP port), if the IPv6 and UDP fields are specified.
    #[must_use]
    pub fn udp6_socket(&self) -> Option<SocketAddrV6> {
        if let Some(ip6) = self.ip6() {
            if let Some(udp6) = self.udp6() {
                return Some(SocketAddrV6::new(ip6, udp6, 0, 0));
            }
        }
        None
    }

    /// Provides a socket (based on the TCP port), if the IP and TCP fields are specified.
    #[must_use]
    pub fn tcp4_socket(&self) -> Option<SocketAddrV4> {
        if let Some(ip) = self.ip4() {
            if let Some(tcp) = self.tcp4() {
                return Some(SocketAddrV4::new(ip, tcp));
            }
        }
        None
    }

    /// Provides a socket (based on the TCP port), if the IPv6 and TCP6 fields are specified.
    #[must_use]
    pub fn tcp6_socket(&self) -> Option<SocketAddrV6> {
        if let Some(ip6) = self.ip6() {
            if let Some(tcp6) = self.tcp6() {
                return Some(SocketAddrV6::new(ip6, tcp6, 0, 0));
            }
        }
        None
    }

    /// The signature of the ENR record.
    #[must_use]
    pub fn signature(&self) -> &[u8] {
        &self.signature
    }

    /// Returns the public key of the ENR record.
    /// # Panics
    ///
    /// Will panic if the public key is not supported.
    #[must_use]
    pub fn public_key(&self) -> K::PublicKey {
        K::enr_to_public(&self.content).expect("ENR's can only be created with supported keys")
    }

    /// Verify the signature of the ENR record.
    #[must_use]
    pub fn verify(&self) -> bool {
        let pubkey = self.public_key();
        match self.id() {
            Some(ref id) if id.as_bytes() == ENR_VERSION => {
                pubkey.verify_v4(&self.rlp_content(), &self.signature)
            }
            // unsupported identity schemes
            _ => false,
        }
    }

    /// Compare if the content of 2 Enr's match.
    #[must_use]
    pub fn compare_content(&self, other: &Self) -> bool {
        self.rlp_content() == other.rlp_content()
    }

    /// Provides the URL-safe base64 encoded "text" version of the ENR prefixed by "enr:".
    #[must_use]
    pub fn to_base64(&self) -> String {
        let hex = URL_SAFE_NO_PAD.encode(&rlp::encode(self));
        format!("enr:{hex}")
    }

    /// Returns the current size of the ENR.
    #[must_use]
    pub fn size(&self) -> usize {
        rlp::encode(self).len()
    }

    // Setters //

    /// Allows setting the sequence number to an arbitrary value.
    pub fn set_seq(&mut self, seq: u64, key: &K) -> Result<(), EnrError> {
        let prev_seq = self.seq;
        self.seq = seq;

        // sign the record
        let prev_signature = match self.sign(key) {
            Ok(signature) => signature,
            Err(e) => {
                self.seq = prev_seq;
                return Err(e);
            }
        };

        // check the size of the record
        if self.size() > MAX_ENR_SIZE {
            self.seq = prev_seq;
            self.signature = prev_signature;
            return Err(EnrError::ExceedsMaxSize);
        }

        // update the node id
        self.node_id = NodeId::from(key.public());

        Ok(())
    }

    /// Adds or modifies a key/value to the ENR record. A `EnrKey` is required to re-sign the record once
    /// modified.
    ///
    /// Returns the previous value as rlp encoded bytes in the record if it exists.
    pub fn insert<T: Encodable>(
        &mut self,
        key: impl AsRef<[u8]>,
        value: &T,
        enr_key: &K,
    ) -> Result<Option<Bytes>, EnrError> {
        self.insert_raw_rlp(key, rlp::encode(value).freeze(), enr_key)
    }

    /// Adds or modifies a key/value to the ENR record. A `EnrKey` is required to re-sign the record once
    /// modified. The value here is interpreted as raw RLP data.
    ///
    /// Returns the previous value as rlp encoded bytes in the record if it exists.
    pub fn insert_raw_rlp(
        &mut self,
        key: impl AsRef<[u8]>,
        value: Bytes,
        enr_key: &K,
    ) -> Result<Option<Bytes>, EnrError> {
        check_spec_reserved_keys(key.as_ref(), &value)?;

        let previous_value = self.content.insert(key.as_ref().to_vec(), value);
        // add the new public key
        let public_key = enr_key.public();
        let previous_key = self.content.insert(
            public_key.enr_key(),
            rlp::encode(&public_key.encode().as_ref()).freeze(),
        );

        // check the size of the record
        if self.size() > MAX_ENR_SIZE {
            // if the size of the record is too large, revert and error
            // revert the public key
            if let Some(key) = previous_key {
                self.content.insert(public_key.enr_key(), key);
            } else {
                self.content.remove(&public_key.enr_key());
            }
            // revert the content
            if let Some(prev_value) = previous_value {
                self.content.insert(key.as_ref().to_vec(), prev_value);
            } else {
                self.content.remove(key.as_ref());
            }
            return Err(EnrError::ExceedsMaxSize);
        }
        // increment the sequence number
        self.seq = self
            .seq
            .checked_add(1)
            .ok_or(EnrError::SequenceNumberTooHigh)?;

        // sign the record
        self.sign(enr_key)?;

        // update the node id
        self.node_id = NodeId::from(enr_key.public());

        if self.size() > MAX_ENR_SIZE {
            // in case the signature size changes, inform the user the size has exceeded the maximum
            return Err(EnrError::ExceedsMaxSize);
        }

        Ok(previous_value)
    }

    /// Sets the `ip` field of the ENR. Returns any pre-existing IP address in the record.
    pub fn set_ip(&mut self, ip: IpAddr, key: &K) -> Result<Option<IpAddr>, EnrError> {
        match ip {
            IpAddr::V4(addr) => {
                let prev_value = self.insert("ip", &addr.octets().as_ref(), key)?;
                if let Some(bytes) = prev_value {
                    if bytes.len() == 4 {
                        let mut v = [0_u8; 4];
                        v.copy_from_slice(&bytes);
                        return Ok(Some(IpAddr::V4(Ipv4Addr::from(v))));
                    }
                }
            }
            IpAddr::V6(addr) => {
                let prev_value = self.insert("ip6", &addr.octets().as_ref(), key)?;
                if let Some(bytes) = prev_value {
                    if bytes.len() == 16 {
                        let mut v = [0_u8; 16];
                        v.copy_from_slice(&bytes);
                        return Ok(Some(IpAddr::V6(Ipv6Addr::from(v))));
                    }
                }
            }
        }

        Ok(None)
    }

    /// Sets the `udp` field of the ENR. Returns any pre-existing UDP port in the record.
    pub fn set_udp4(&mut self, udp: u16, key: &K) -> Result<Option<u16>, EnrError> {
        if let Some(udp_bytes) = self.insert("udp", &udp, key)? {
            return Ok(rlp::decode(&udp_bytes).ok());
        }
        Ok(None)
    }

    /// Sets the `udp6` field of the ENR. Returns any pre-existing UDP port in the record.
    pub fn set_udp6(&mut self, udp: u16, key: &K) -> Result<Option<u16>, EnrError> {
        if let Some(udp_bytes) = self.insert("udp6", &udp, key)? {
            return Ok(rlp::decode(&udp_bytes).ok());
        }
        Ok(None)
    }

    /// Sets the `tcp` field of the ENR. Returns any pre-existing tcp port in the record.
    pub fn set_tcp4(&mut self, tcp: u16, key: &K) -> Result<Option<u16>, EnrError> {
        if let Some(tcp_bytes) = self.insert(TCP_ENR_KEY, &tcp, key)? {
            return Ok(rlp::decode(&tcp_bytes).ok());
        }
        Ok(None)
    }

    /// Sets the `tcp6` field of the ENR. Returns any pre-existing tcp6 port in the record.
    pub fn set_tcp6(&mut self, tcp: u16, key: &K) -> Result<Option<u16>, EnrError> {
        if let Some(tcp_bytes) = self.insert(TCP6_ENR_KEY, &tcp, key)? {
            return Ok(rlp::decode(&tcp_bytes).ok());
        }
        Ok(None)
    }

    /// Sets the IP and UDP port in a single update with a single increment in sequence number.
    pub fn set_udp_socket(&mut self, socket: SocketAddr, key: &K) -> Result<(), EnrError> {
        self.set_socket(socket, key, false)
    }

    /// Sets the IP and TCP port in a single update with a single increment in sequence number.
    pub fn set_tcp_socket(&mut self, socket: SocketAddr, key: &K) -> Result<(), EnrError> {
        self.set_socket(socket, key, true)
    }

    /// Helper function for `set_tcp_socket()` and `set_udp_socket`.
    fn set_socket(&mut self, socket: SocketAddr, key: &K, is_tcp: bool) -> Result<(), EnrError> {
        let (port_string, port_v6_string): (Key, Key) = if is_tcp {
            (TCP_ENR_KEY.into(), TCP6_ENR_KEY.into())
        } else {
            (UDP_ENR_KEY.into(), UDP6_ENR_KEY.into())
        };

        let (prev_ip, prev_port) = match socket.ip() {
            IpAddr::V4(addr) => (
                self.content.insert(
                    IP_ENR_KEY.into(),
                    rlp::encode(&(&addr.octets() as &[u8])).freeze(),
                ),
                self.content
                    .insert(port_string.clone(), rlp::encode(&socket.port()).freeze()),
            ),
            IpAddr::V6(addr) => (
                self.content.insert(
                    IP6_ENR_KEY.into(),
                    rlp::encode(&(&addr.octets() as &[u8])).freeze(),
                ),
                self.content
                    .insert(port_v6_string.clone(), rlp::encode(&socket.port()).freeze()),
            ),
        };

        let public_key = key.public();
        let previous_key = self.content.insert(
            public_key.enr_key(),
            rlp::encode(&public_key.encode().as_ref()).freeze(),
        );

        // check the size and revert on failure
        if self.size() > MAX_ENR_SIZE {
            // if the size of the record is too large, revert and error
            // revert the public key
            if let Some(key) = previous_key {
                self.content.insert(public_key.enr_key(), key);
            } else {
                self.content.remove(&public_key.enr_key());
            }
            // revert the content
            match socket.ip() {
                IpAddr::V4(_) => {
                    if let Some(ip) = prev_ip {
                        self.content.insert(IP_ENR_KEY.into(), ip);
                    } else {
                        self.content.remove(IP_ENR_KEY.as_ref());
                    }
                    if let Some(udp) = prev_port {
                        self.content.insert(port_string, udp);
                    } else {
                        self.content.remove(&port_string);
                    }
                }
                IpAddr::V6(_) => {
                    if let Some(ip) = prev_ip {
                        self.content.insert(IP_ENR_KEY.into(), ip);
                    } else {
                        self.content.remove(IP6_ENR_KEY.as_ref());
                    }
                    if let Some(udp) = prev_port {
                        self.content.insert(port_v6_string, udp);
                    } else {
                        self.content.remove(&port_v6_string);
                    }
                }
            }
            return Err(EnrError::ExceedsMaxSize);
        }

        // increment the sequence number
        self.seq = self
            .seq
            .checked_add(1)
            .ok_or(EnrError::SequenceNumberTooHigh)?;

        // sign the record
        self.sign(key)?;

        // update the node id
        self.node_id = NodeId::from(key.public());

        Ok(())
    }

    /// Removes key/value mappings and adds or overwrites key/value mappings to the ENR record as
    /// one sequence number update. An `EnrKey` is required to re-sign the record once modified.
    /// Reverts whole ENR record on error.
    ///
    /// Returns the previous values as rlp encoded bytes if they exist for the removed and added/
    /// overwritten keys.
    pub fn remove_insert<'a>(
        &mut self,
        remove_keys: impl Iterator<Item = impl AsRef<[u8]>>,
        insert_key_values: impl Iterator<Item = (impl AsRef<[u8]>, &'a [u8])>,
        enr_key: &K,
    ) -> Result<(PreviousRlpEncodedValues, PreviousRlpEncodedValues), EnrError> {
        let enr_backup = self.clone();

        let mut removed = Vec::new();
        for key in remove_keys {
            removed.push(self.content.remove(key.as_ref()));
        }

        // add the new public key
        let public_key = enr_key.public();
        self.content.insert(
            public_key.enr_key(),
            rlp::encode(&public_key.encode().as_ref()).freeze(),
        );

        let mut inserted = Vec::new();
        for (key, value) in insert_key_values {
            // currently only support "v4" identity schemes
            if key.as_ref() == ID_ENR_KEY && value != ENR_VERSION {
                *self = enr_backup;
                return Err(EnrError::UnsupportedIdentityScheme);
            }

            let value = rlp::encode(&(value)).freeze();
            // Prevent inserting invalid RLP integers
            if let Err(e) = check_spec_reserved_keys(key.as_ref(), &value) {
                {
                    // Revert the ENR and return the error
                    *self = enr_backup;
                    return Err(e);
                }
            }

            inserted.push(self.content.insert(key.as_ref().to_vec(), value));
        }

        // increment the sequence number
        if let Err(e) = self
            .seq
            .checked_add(1)
            .ok_or(EnrError::SequenceNumberTooHigh)
        {
            // Revert the ENR and return the error
            *self = enr_backup;
            return Err(e);
        }

        // sign the record
        if let Err(e) = self.sign(enr_key) {
            // Revert the ENR and return the error
            *self = enr_backup;
            return Err(e);
        }

        // update the node id
        self.node_id = NodeId::from(enr_key.public());

        if self.size() > MAX_ENR_SIZE {
            // in case the signature size changes, inform the user the size has exceeded the
            // maximum
            *self = enr_backup;
            return Err(EnrError::ExceedsMaxSize);
        }

        Ok((removed, inserted))
    }

    /// Sets a new public key for the record.
    pub fn set_public_key(&mut self, public_key: &K::PublicKey, key: &K) -> Result<(), EnrError> {
        self.insert(&public_key.enr_key(), &public_key.encode().as_ref(), key)
            .map(|_| {})
    }

    /// Returns wether the node can be reached over UDP or not.
    #[must_use]
    pub fn is_udp_reachable(&self) -> bool {
        self.udp4_socket().is_some() || self.udp6_socket().is_some()
    }

    /// Returns wether the node can be reached over TCP or not.
    #[must_use]
    pub fn is_tcp_reachable(&self) -> bool {
        self.tcp4_socket().is_some() || self.tcp6_socket().is_some()
    }

    // Private Functions //

    /// Encodes the ENR's content (signature(optional) + sequence number + ordered (key, value) pairs) into the stream.
    fn append_rlp_content(&self, stream: &mut RlpStream, include_signature: bool) {
        let item_count = usize::from(include_signature) + 1 + self.content.len() * 2;
        stream.begin_list(item_count);
        if include_signature {
            stream.append(&self.signature);
        }
        stream.append(&self.seq);
        for (k, v) in &self.content {
            // Keys are bytes
            stream.append(k);
            // Values are raw RLP encoded data
            stream.append_raw(v, 1);
        }
    }

    /// Encodes the ENR's content (sequence number + ordered (key, value) pairs).
    fn rlp_content(&self) -> BytesMut {
        let mut stream = RlpStream::new_with_buffer(BytesMut::with_capacity(MAX_ENR_SIZE));
        let include_signature = false;
        self.append_rlp_content(&mut stream, include_signature);
        stream.out()
    }

    /// Compute the enr's signature with the given key.
    fn compute_signature(&self, signing_key: &K) -> Result<Vec<u8>, EnrError> {
        match self.id() {
            Some(ref id) if id == "v4" => signing_key
                .sign_v4(&self.rlp_content())
                .map_err(|_| EnrError::SigningError),
            // other identity schemes are unsupported
            _ => Err(EnrError::UnsupportedIdentityScheme),
        }
    }

    /// Signs the ENR record based on the identity scheme. Currently only "v4" is supported.
<<<<<<< HEAD
    fn sign(&mut self, key: &K) -> Result<(), EnrError> {
        self.signature = {
            match self.id() {
                Some(ref id) if id.as_bytes() == ENR_VERSION => key
                    .sign_v4(&self.rlp_content())
                    .map_err(|_| EnrError::SigningError)?,
                // other identity schemes are unsupported
                _ => return Err(EnrError::SigningError),
            }
        };
        Ok(())
=======
    /// The previous signature is returned.
    fn sign(&mut self, key: &K) -> Result<Vec<u8>, EnrError> {
        let new_signature = self.compute_signature(key)?;
        Ok(std::mem::replace(&mut self.signature, new_signature))
>>>>>>> 67502cab
    }

    // Libp2p features
    /// The libp2p `PeerId` for the record.
    #[cfg(feature = "libp2p")]
    #[must_use]
    pub fn peer_id(&self) -> PeerId {
        self.public_key().as_peer_id()
    }

    /// Returns a list of multiaddrs if the ENR has an `ip` and either a `tcp`, `quic` or `udp` key **or** an `ip6` and either a `tcp6` `quic6` or `udp6`.
    /// The vector remains empty if these fields are not defined.
    #[cfg(feature = "libp2p")]
    #[must_use]
    pub fn multiaddr(&self) -> Vec<Multiaddr> {
        let mut multiaddrs: Vec<Multiaddr> = Vec::new();
        if let Some(ip) = self.ip4() {
            if let Some(udp) = self.udp4() {
                let mut multiaddr: Multiaddr = ip.into();
                multiaddr.push(Protocol::Udp(udp));
                multiaddrs.push(multiaddr);
            }
            #[cfg(feature = "quic")]
            if let Some(quic) = self.quic4() {
                let mut multiaddr: Multiaddr = ip.into();
                multiaddr.push(Protocol::Udp(quic));
                multiaddr.push(Protocol::QuicV1);
                multiaddrs.push(multiaddr);
            }

            if let Some(tcp) = self.tcp4() {
                let mut multiaddr: Multiaddr = ip.into();
                multiaddr.push(Protocol::Tcp(tcp));
                multiaddrs.push(multiaddr);
            }
        }
        if let Some(ip6) = self.ip6() {
            if let Some(udp6) = self.udp6() {
                let mut multiaddr: Multiaddr = ip6.into();
                multiaddr.push(Protocol::Udp(udp6));
                multiaddrs.push(multiaddr);
            }

            #[cfg(feature = "quic")]
            if let Some(quic6) = self.quic6() {
                let mut multiaddr: Multiaddr = ip6.into();
                multiaddr.push(Protocol::Udp(quic6));
                multiaddr.push(Protocol::QuicV1);
                multiaddrs.push(multiaddr);
            }

            if let Some(tcp6) = self.tcp6() {
                let mut multiaddr: Multiaddr = ip6.into();
                multiaddr.push(Protocol::Tcp(tcp6));
                multiaddrs.push(multiaddr);
            }
        }
        multiaddrs
    }

    /// Returns a list of multiaddrs with the `PeerId` prepended.
    #[cfg(feature = "libp2p")]
    #[must_use]
    pub fn multiaddr_p2p(&self) -> Vec<Multiaddr> {
        let peer_id = self.peer_id();
        self.multiaddr()
            .into_iter()
            .map(|mut multiaddr| {
                multiaddr.push(Protocol::P2p(peer_id));
                multiaddr
            })
            .collect()
    }

    /// Returns any multiaddrs that contain the TCP protocol with the `PeerId` prepended.
    #[cfg(feature = "libp2p")]
    #[must_use]
    pub fn multiaddr_p2p_tcp(&self) -> Vec<Multiaddr> {
        let peer_id = self.peer_id();
        self.multiaddr_tcp()
            .into_iter()
            .map(|mut multiaddr| {
                multiaddr.push(Protocol::P2p(peer_id));
                multiaddr
            })
            .collect()
    }

    /// Returns any multiaddrs that contain the UDP protocol with the `PeerId` prepended.
    #[cfg(feature = "libp2p")]
    #[must_use]
    pub fn multiaddr_p2p_udp(&self) -> Vec<Multiaddr> {
        let peer_id = self.peer_id();
        self.multiaddr_udp()
            .into_iter()
            .map(|mut multiaddr| {
                multiaddr.push(Protocol::P2p(peer_id));
                multiaddr
            })
            .collect()
    }

    /// Returns any multiaddrs that contain the TCP protocol.
    /// Returns a list of multiaddrs if the ENR has an `ip` and a `tcp` key **or** an `ip6` and a `tcp6` field.
    #[cfg(feature = "libp2p")]
    #[must_use]
    pub fn multiaddr_tcp(&self) -> Vec<Multiaddr> {
        let mut multiaddrs: Vec<Multiaddr> = Vec::new();
        if let Some(ip) = self.ip4() {
            if let Some(tcp) = self.tcp4() {
                let mut multiaddr: Multiaddr = ip.into();
                multiaddr.push(Protocol::Tcp(tcp));
                multiaddrs.push(multiaddr);
            }
        }
        if let Some(ip6) = self.ip6() {
            if let Some(tcp6) = self.tcp6() {
                let mut multiaddr: Multiaddr = ip6.into();
                multiaddr.push(Protocol::Tcp(tcp6));
                multiaddrs.push(multiaddr);
            }
        }
        multiaddrs
    }

    /// Returns a list of multiaddrs if the ENR has an `ip` and a `udp` key **or** an `ip6` and a `udp6` field.
    #[cfg(feature = "libp2p")]
    #[must_use]
    pub fn multiaddr_udp(&self) -> Vec<Multiaddr> {
        let mut multiaddrs: Vec<Multiaddr> = Vec::new();
        if let Some(ip) = self.ip4() {
            if let Some(udp) = self.udp4() {
                let mut multiaddr: Multiaddr = ip.into();
                multiaddr.push(Protocol::Udp(udp));
                multiaddrs.push(multiaddr);
            }
        }
        if let Some(ip6) = self.ip6() {
            if let Some(udp6) = self.udp6() {
                let mut multiaddr: Multiaddr = ip6.into();
                multiaddr.push(Protocol::Udp(udp6));
                multiaddrs.push(multiaddr);
            }
        }
        multiaddrs
    }

    /// Returns a list of multiaddrs if the ENR has an `ip` and a `quic` key **or** an `ip6` and a `quic6`.
    #[cfg(all(feature = "libp2p", feature = "quic"))]
    #[must_use]
    pub fn multiaddr_quic(&self) -> Vec<Multiaddr> {
        let mut multiaddrs: Vec<Multiaddr> = Vec::new();
        if let Some(quic_port) = self.quic4() {
            if let Some(ip) = self.ip4() {
                let mut multiaddr: Multiaddr = ip.into();
                multiaddr.push(Protocol::Udp(quic_port));
                multiaddr.push(Protocol::QuicV1);
                multiaddrs.push(multiaddr);
            }
        }

        if let Some(quic6_port) = self.quic6() {
            if let Some(ip6) = self.ip6() {
                let mut multiaddr: Multiaddr = ip6.into();
                multiaddr.push(Protocol::Udp(quic6_port));
                multiaddr.push(Protocol::QuicV1);
                multiaddrs.push(multiaddr);
            }
        }
        multiaddrs
    }

    /// Returns the quic port if one is set.
    #[cfg(feature = "quic")]
    #[must_use]
    pub fn quic4(&self) -> Option<u16> {
        self.get_decodable(QUIC_ENR_KEY).and_then(Result::ok)
    }

    /// Sets the `quic` field of the ENR. Returns any pre-existing quic port in the record.
    #[cfg(feature = "quic")]
    #[must_use]
    pub fn set_quic4(&mut self, quic: u16, key: &K) -> Result<Option<u16>, EnrError> {
        if let Some(quic_bytes) = self.insert(QUIC_ENR_KEY, &quic, key)? {
            return Ok(rlp::decode(&quic_bytes).ok());
        }
        Ok(None)
    }

    /// Returns the quic6 port if one is set.
    #[cfg(feature = "quic")]
    #[must_use]
    pub fn quic6(&self) -> Option<u16> {
        self.get_decodable(QUIC6_ENR_KEY).and_then(Result::ok)
    }

    /// Sets the `quic6` field of the ENR. Returns any pre-existing quic6 port in the record.
    #[cfg(feature = "quic6")]
    #[must_use]
    pub fn set_quic6(&mut self, quic6: u16, key: &K) -> Result<Option<u16>, EnrError> {
        if let Some(quic_bytes) = self.insert(QUIC6_ENR_KEY, &quic6, key)? {
            return Ok(rlp::decode(&quic_bytes).ok());
        }
        Ok(None)
    }

    /// The attestation subnet bitfield associated with the ENR.
    #[cfg(feature = "eth2")]
    pub fn attestation_bitfield(&self) -> Option<Vec<u8>> {
        self.get(ATTESTATION_BITFIELD_ENR_KEY)
    }

    /// Sets the attestation subnet bitfield associated with the ENR.
    #[cfg(feature = "eth2")]
    pub fn set_attestation_bitfield(
        &mut self,
        bitfield: &[u8],
        key: &K,
    ) -> Result<Option<Vec<u8>>, EnrError> {
        if let Some(bitfield_bytes) = self.insert(ATTESTATION_BITFIELD_ENR_KEY, bitfield, key)? {
            return Ok(rlp::decode(&bitfield_bytes).ok());
        }
        Ok(None)
    }

    /// The sync committee subnet bitfield associated with the ENR.
    #[cfg(feature = "eth2")]
    pub fn sync_committee_bitfield(&self) -> Option<Vec<u8>> {
        self.get(SYNC_COMMITTEE_BITFIELD_ENR_KEY)
    }

    /// Sets the sync committee bitfield associated with the ENR.
    #[cfg(feature = "eth2")]
    pub fn set_sync_committee_bitfield(
        &mut self,
        bitfield: &[u8],
        key: &K,
    ) -> Result<Option<Vec<u8>>, EnrError> {
        if let Some(bitfield_bytes) = self.insert(SYNC_COMMITTEE_BITFIELD_ENR_KEY, bitfield, key)? {
            return Ok(rlp::decode(&bitfield_bytes).ok());
        }
        Ok(None)
    }

    /// Returns the field that represents an `ENRForkId`. Users must make the type conversion externally.
    #[cfg(feature = "eth2")]
    pub fn eth2(&self) -> Option<Vec<u8>> {
        self.get(ETH2_ENR_KEY).map(<[u8]>::to_vec)
    }

    /// Sets the eth2 field associated with the ENR.
    #[cfg(feature = "eth2")]
    pub fn set_eth2(&mut self, eth2: &[u8], key: &K) -> Result<Option<Vec<u8>>, EnrError> {
        if let Some(eth2_bytes) = self.insert(ETH2_ENR_KEY, bitfield, key)? {
            return Ok(rlp::decode(&eth2_bytes).ok());
        }
        Ok(None)
    }
}

// traits //

impl<K: EnrKey> Clone for Enr<K> {
    fn clone(&self) -> Self {
        Self {
            seq: self.seq,
            node_id: self.node_id,
            content: self.content.clone(),
            signature: self.signature.clone(),
            phantom: self.phantom,
        }
    }
}

impl<K: EnrKey> std::cmp::Eq for Enr<K> {}

impl<K: EnrKey> PartialEq for Enr<K> {
    fn eq(&self, other: &Self) -> bool {
        self.seq == other.seq && self.node_id == other.node_id && self.signature == other.signature
    }
}

impl<K: EnrKey> Hash for Enr<K> {
    fn hash<H: Hasher>(&self, state: &mut H) {
        self.seq.hash(state);
        self.node_id.hash(state);
        // since the struct should always have a valid signature, we can hash the signature
        // directly, rather than hashing the content.
        self.signature.hash(state);
    }
}

impl<K: EnrKey> std::fmt::Display for Enr<K> {
    fn fmt(&self, f: &mut std::fmt::Formatter) -> std::fmt::Result {
        write!(f, "{}", self.to_base64())
    }
}

#[allow(clippy::missing_fields_in_debug)]
impl<K: EnrKey> std::fmt::Debug for Enr<K> {
    fn fmt(&self, f: &mut std::fmt::Formatter) -> std::fmt::Result {
        struct OtherPairs<'a>(&'a BTreeMap<Key, Bytes>);

        impl<'a> std::fmt::Debug for OtherPairs<'a> {
            fn fmt(&self, f: &mut std::fmt::Formatter) -> std::fmt::Result {
                f.debug_list()
                    .entries(
                        self.0
                            .iter()
                            .filter(|(key, _)| {
                                // skip all pairs already covered as fields
                                ![
                                    ID_ENR_KEY,
                                    IP_ENR_KEY,
                                    IP6_ENR_KEY,
                                    UDP_ENR_KEY,
                                    UDP6_ENR_KEY,
                                    TCP_ENR_KEY,
                                    TCP6_ENR_KEY,
                                ]
                                .contains(&key.as_slice())
                            })
                            .map(|(key, val)| (String::from_utf8_lossy(key), hex::encode(val))),
                    )
                    .finish()
            }
        }

        f.debug_struct("Enr")
            .field("id", &self.id())
            .field("seq", &self.seq())
            .field("NodeId", &self.node_id())
            .field("signature", &hex::encode(&self.signature))
            .field("IpV4 UDP Socket", &self.udp4_socket())
            .field("IpV6 UDP Socket", &self.udp6_socket())
            .field("IpV4 TCP Socket", &self.tcp4_socket())
            .field("IpV6 TCP Socket", &self.tcp6_socket())
            .field("Other Pairs", &OtherPairs(&self.content))
            .finish()
    }
}

/// Convert a URL-SAFE base64 encoded ENR into an ENR.
impl<K: EnrKey> FromStr for Enr<K> {
    type Err = String;

    fn from_str(base64_string: &str) -> Result<Self, Self::Err> {
        if base64_string.len() < 4 {
            return Err("Invalid ENR string".to_string());
        }
        // support both enr prefix and not
        let mut decode_string = base64_string;
        if base64_string.starts_with("enr:") {
            decode_string = decode_string
                .get(4..)
                .ok_or_else(|| "Invalid ENR string".to_string())?;
        }
        let bytes = URL_SAFE_NO_PAD
            .decode(decode_string)
            .map_err(|e| format!("Invalid base64 encoding: {e:?}"))?;
        rlp::decode(&bytes).map_err(|e| format!("Invalid ENR: {e:?}"))
    }
}

#[cfg(feature = "serde")]
impl<K: EnrKey> Serialize for Enr<K> {
    fn serialize<S>(&self, serializer: S) -> Result<S::Ok, S::Error>
    where
        S: Serializer,
    {
        serializer.serialize_str(&self.to_base64())
    }
}

#[cfg(feature = "serde")]
impl<'de, K: EnrKey> Deserialize<'de> for Enr<K> {
    fn deserialize<D>(deserializer: D) -> Result<Self, D::Error>
    where
        D: Deserializer<'de>,
    {
        let s: String = Deserialize::deserialize(deserializer)?;
        Self::from_str(&s).map_err(D::Error::custom)
    }
}

impl<K: EnrKey> rlp::Encodable for Enr<K> {
    fn rlp_append(&self, stream: &mut RlpStream) {
        let include_signature = true;
        self.append_rlp_content(stream, include_signature);
    }
}

impl<K: EnrKey> rlp::Decodable for Enr<K> {
    fn decode(rlp: &Rlp) -> Result<Self, DecoderError> {
        if rlp.as_raw().len() > MAX_ENR_SIZE {
            return Err(DecoderError::Custom("enr exceeds max size"));
        }

        if !rlp.is_list() {
            debug!("Failed to decode ENR. Not an RLP list: {}", rlp);
            return Err(DecoderError::RlpExpectedToBeList);
        }

        // verify there is no extra data
        let payload_info = rlp.payload_info()?;
        if rlp.as_raw().len() != payload_info.header_len + payload_info.value_len {
            return Err(DecoderError::RlpInconsistentLengthAndData);
        }

        let mut rlp_iter = rlp.iter();

        if rlp_iter.len() == 0 || rlp_iter.len() % 2 != 0 {
            debug!("Failed to decode ENR. List size is not a multiple of 2.");
            return Err(DecoderError::Custom("List not a multiple of two"));
        }

        let signature = rlp_iter
            .next()
            .ok_or(DecoderError::Custom("List is empty"))?
            .data()?;
        let seq = rlp_iter
            .next()
            .ok_or(DecoderError::Custom("List has only one item"))?
            .as_val()?;

        let mut content = BTreeMap::new();
        let mut prev: Option<&[u8]> = None;
        while let Some(key) = rlp_iter.next() {
            let key = key.data()?;
            let item = rlp_iter
                .next()
                .ok_or(DecoderError::Custom("List not a multiple of 2"))?;

            let value = item.as_raw();

            // Sanitize the data
            check_spec_reserved_keys(key, value)
                .map_err(|_| DecoderError::Custom("Invalid data/encoding in reserved key."))?;

            if prev.is_some() && prev >= Some(key) {
                return Err(DecoderError::Custom("Unsorted keys"));
            }
            prev = Some(key);
            content.insert(key.to_vec(), Bytes::copy_from_slice(value));
        }

        // verify we know the signature type
        let public_key = K::enr_to_public(&content)?;

        // calculate the node id
        let node_id = NodeId::from(public_key);

        let enr = Self {
            seq,
            node_id,
            signature: signature.into(),
            content,
            phantom: PhantomData,
        };

        // verify the signature before returning
        // if the public key is of an unknown type, this will fail.
        // An ENR record will always have a valid public-key and therefore node-id
        if !enr.verify() {
            return Err(DecoderError::Custom("Invalid Signature"));
        }
        Ok(enr)
    }
}

/// Owning iterator over all key/value pairs in the ENR.
pub struct EnrIntoIter {
    inner: <BTreeMap<Key, Bytes> as IntoIterator>::IntoIter,
}

impl Iterator for EnrIntoIter {
    type Item = (Key, Bytes);

    fn next(&mut self) -> Option<Self::Item> {
        self.inner.next()
    }
}

impl<K: EnrKey> IntoIterator for Enr<K> {
    type Item = (Key, Bytes);

    type IntoIter = EnrIntoIter;

    fn into_iter(self) -> Self::IntoIter {
        EnrIntoIter {
            inner: self.content.into_iter(),
        }
    }
}

pub(crate) fn digest(b: &[u8]) -> [u8; 32] {
    let mut output = [0_u8; 32];
    output.copy_from_slice(&Keccak256::digest(b));
    output
}

fn check_spec_reserved_keys(key: &[u8], value: &[u8]) -> Result<(), EnrError> {
    match key {
        TCP_ENR_KEY | TCP6_ENR_KEY | UDP_ENR_KEY | UDP6_ENR_KEY => {
            rlp::decode::<u16>(value).map_err(|err| EnrError::InvalidRlpData(err.to_string()))?;
        }
        ID_ENR_KEY => {
            let id_bytes = rlp::decode::<Vec<u8>>(value)
                .map_err(|err| EnrError::InvalidRlpData(err.to_string()))?;
            if id_bytes != b"v4" {
                return Err(EnrError::UnsupportedIdentityScheme);
            }
        }
        IP_ENR_KEY => {
            let ip4_bytes = rlp::decode::<Vec<u8>>(value)
                .map_err(|err| EnrError::InvalidRlpData(err.to_string()))?;
            if ip4_bytes.len() != 4 {
                return Err(EnrError::InvalidRlpData("Invalid Ipv4 size".to_string()));
            }
        }
        IP6_ENR_KEY => {
            let ip6_bytes = rlp::decode::<Vec<u8>>(value)
                .map_err(|err| EnrError::InvalidRlpData(err.to_string()))?;
            if ip6_bytes.len() != 16 {
                return Err(EnrError::InvalidRlpData("Invalid Ipv6 size".to_string()));
            }
        }
        #[cfg(feature = "quic")]
        QUIC_ENR_KEY | QUIC6_ENR_KEY => {
            rlp::decode::<u16>(value).map_err(|err| EnrError::InvalidRlpData(err.to_string()))?;
        }
        _ => return Ok(()),
    }
    Ok(())
}

#[cfg(test)]
#[cfg(feature = "k256")]
mod tests {
    use super::*;
    use std::convert::TryFrom;
    use std::net::Ipv4Addr;

    type DefaultEnr = Enr<k256::ecdsa::SigningKey>;

    #[cfg(feature = "k256")]
    #[test]
    fn test_vector_k256() {
        let valid_record = hex::decode("f884b8407098ad865b00a582051940cb9cf36836572411a47278783077011599ed5cd16b76f2635f4e234738f30813a89eb9137e3e3df5266e3a1f11df72ecf1145ccb9c01826964827634826970847f00000189736563703235366b31a103ca634cae0d49acb401d8a4c6b6fe8c55b70d115bf400769cc1400f3258cd31388375647082765f").unwrap();
        let signature = hex::decode("7098ad865b00a582051940cb9cf36836572411a47278783077011599ed5cd16b76f2635f4e234738f30813a89eb9137e3e3df5266e3a1f11df72ecf1145ccb9c").unwrap();
        let expected_pubkey =
            hex::decode("03ca634cae0d49acb401d8a4c6b6fe8c55b70d115bf400769cc1400f3258cd3138")
                .unwrap();

        let enr = rlp::decode::<DefaultEnr>(&valid_record).unwrap();

        let pubkey = enr.public_key().encode();

        assert_eq!(enr.ip4(), Some(Ipv4Addr::new(127, 0, 0, 1)));
        assert_eq!(enr.id(), Some(String::from("v4")));
        assert_eq!(enr.udp4(), Some(30303));
        assert_eq!(enr.tcp4(), None);
        assert_eq!(enr.signature(), &signature[..]);
        assert_eq!(pubkey.to_vec(), expected_pubkey);
        #[cfg(feature = "libp2p")]
        assert_eq!(
            enr.peer_id(),
            PeerId::from_str("16Uiu2HAmSH2XVgZqYHWucap5kuPzLnt2TsNQkoppVxB5eJGvaXwm").unwrap()
        );

        assert!(enr.verify());
    }

    #[cfg(feature = "k256")]
    #[test]
    fn test_vector_2() {
        let text = "enr:-IS4QHCYrYZbAKWCBRlAy5zzaDZXJBGkcnh4MHcBFZntXNFrdvJjX04jRzjzCBOonrkTfj499SZuOh8R33Ls8RRcy5wBgmlkgnY0gmlwhH8AAAGJc2VjcDI1NmsxoQPKY0yuDUmstAHYpMa2_oxVtw0RW_QAdpzBQA8yWM0xOIN1ZHCCdl8";
        let signature = hex::decode("7098ad865b00a582051940cb9cf36836572411a47278783077011599ed5cd16b76f2635f4e234738f30813a89eb9137e3e3df5266e3a1f11df72ecf1145ccb9c").unwrap();
        let expected_pubkey =
            hex::decode("03ca634cae0d49acb401d8a4c6b6fe8c55b70d115bf400769cc1400f3258cd3138")
                .unwrap();
        let expected_node_id =
            hex::decode("a448f24c6d18e575453db13171562b71999873db5b286df957af199ec94617f7")
                .unwrap();

        let enr = text.parse::<DefaultEnr>().unwrap();
        let pubkey = enr.public_key().encode();
        assert_eq!(enr.ip4(), Some(Ipv4Addr::new(127, 0, 0, 1)));
        assert_eq!(enr.ip6(), None);
        assert_eq!(enr.id(), Some(String::from("v4")));
        assert_eq!(enr.udp4(), Some(30303));
        assert_eq!(enr.udp6(), None);
        assert_eq!(enr.tcp4(), None);
        assert_eq!(enr.tcp6(), None);
        assert_eq!(enr.signature(), &signature[..]);
        assert_eq!(pubkey.to_vec(), expected_pubkey);
        assert_eq!(enr.node_id().raw().to_vec(), expected_node_id);
        #[cfg(feature = "libp2p")]
        assert_eq!(
            enr.peer_id(),
            PeerId::from_str("16Uiu2HAmSH2XVgZqYHWucap5kuPzLnt2TsNQkoppVxB5eJGvaXwm").unwrap()
        );

        assert!(enr.verify());
    }

    #[cfg(feature = "k256")]
    #[test]
    fn test_vector_2_k256() {
        let text = "enr:-IS4QHCYrYZbAKWCBRlAy5zzaDZXJBGkcnh4MHcBFZntXNFrdvJjX04jRzjzCBOonrkTfj499SZuOh8R33Ls8RRcy5wBgmlkgnY0gmlwhH8AAAGJc2VjcDI1NmsxoQPKY0yuDUmstAHYpMa2_oxVtw0RW_QAdpzBQA8yWM0xOIN1ZHCCdl8";
        let signature = hex::decode("7098ad865b00a582051940cb9cf36836572411a47278783077011599ed5cd16b76f2635f4e234738f30813a89eb9137e3e3df5266e3a1f11df72ecf1145ccb9c").unwrap();
        let expected_pubkey =
            hex::decode("03ca634cae0d49acb401d8a4c6b6fe8c55b70d115bf400769cc1400f3258cd3138")
                .unwrap();
        let expected_node_id =
            hex::decode("a448f24c6d18e575453db13171562b71999873db5b286df957af199ec94617f7")
                .unwrap();

        let enr = text.parse::<Enr<k256::ecdsa::SigningKey>>().unwrap();
        let pubkey = enr.public_key().encode();
        assert_eq!(enr.ip4(), Some(Ipv4Addr::new(127, 0, 0, 1)));
        assert_eq!(enr.ip6(), None);
        assert_eq!(enr.id(), Some(String::from("v4")));
        assert_eq!(enr.udp4(), Some(30303));
        assert_eq!(enr.udp6(), None);
        assert_eq!(enr.tcp4(), None);
        assert_eq!(enr.tcp6(), None);
        assert_eq!(enr.signature(), &signature[..]);
        assert_eq!(pubkey.to_vec(), expected_pubkey);
        assert_eq!(enr.node_id().raw().to_vec(), expected_node_id);
        #[cfg(feature = "libp2p")]
        assert_eq!(
            enr.peer_id(),
            PeerId::from_str("16Uiu2HAmSH2XVgZqYHWucap5kuPzLnt2TsNQkoppVxB5eJGvaXwm").unwrap()
        );
        assert!(enr.verify());
    }

    // the values in the content are rlp lists
    #[test]
    fn test_rlp_list_value() {
        let text = "enr:-Je4QH0uN2HkMRmscUp6yvyTOPGtOg9U6lCxBFvCGynyystnDNRJbfz5GhXXY2lcu9tsghMxRiYHoznBwG46GQ7dfm0og2V0aMfGhMvbiDiAgmlkgnY0gmlwhA6hJmuJc2VjcDI1NmsxoQJBP4kg9GNBurV3uVXgR72u1n-XIABibUZLT1WvJLKwvIN0Y3CCdyeDdWRwgncn";
        let signature = hex::decode("7d2e3761e43119ac714a7acafc9338f1ad3a0f54ea50b1045bc21b29f2cacb670cd4496dfcf91a15d763695cbbdb6c821331462607a339c1c06e3a190edd7e6d").unwrap();
        let expected_pubkey =
            hex::decode("02413f8920f46341bab577b955e047bdaed67f972000626d464b4f55af24b2b0bc")
                .unwrap();
        let enr = text.parse::<DefaultEnr>().unwrap();

        assert_eq!(enr.ip4(), Some(Ipv4Addr::new(14, 161, 38, 107)));
        assert_eq!(enr.id(), Some(String::from("v4")));
        assert_eq!(enr.udp4(), Some(30503));
        assert_eq!(enr.tcp4(), Some(30503));
        assert_eq!(enr.seq(), 40);
        assert_eq!(enr.signature(), &signature[..]);
        assert_eq!(enr.public_key().encode().to_vec(), expected_pubkey);
        #[cfg(feature = "libp2p")]
        assert_eq!(
            enr.peer_id(),
            PeerId::from_str("16Uiu2HAkypNfuZjWngxLrod9Buxz3foropE3WYZe78ZFgGeHfapb").unwrap()
        );

        assert!(enr.verify());
    }

    #[cfg(feature = "k256")]
    #[test]
    fn test_read_enr_base64url_decoding_enforce_no_pad_no_extra_trailingbits() {
        let test_data = [
            ("padded", "Invalid base64 encoding: InvalidPadding", "enr:-IS4QHCYrYZbAKWCBRlAy5zzaDZXJBGkcnh4MHcBFZntXNFrdvJjX04jRzjzCBOonrkTfj499SZuOh8R33Ls8RRcy5wBgmlkgnY0gmlwhH8AAAGJc2VjcDI1NmsxoQPKY0yuDUmstAHYpMa2_oxVtw0RW_QAdpzBQA8yWM0xOIN1ZHCCdl8="),
            ("extra trailing bits", "Invalid base64 encoding: InvalidLastSymbol(178, 57)", "enr:-IS4QHCYrYZbAKWCBRlAy5zzaDZXJBGkcnh4MHcBFZntXNFrdvJjX04jRzjzCBOonrkTfj499SZuOh8R33Ls8RRcy5wBgmlkgnY0gmlwhH8AAAGJc2VjcDI1NmsxoQPKY0yuDUmstAHYpMa2_oxVtw0RW_QAdpzBQA8yWM0xOIN1ZHCCdl9"),
        ];
        for (test_name, err, text) in test_data {
            assert_eq!(text.parse::<DefaultEnr>().unwrap_err(), err, "{test_name}",);
        }
    }

    #[cfg(feature = "k256")]
    #[test]
    fn test_read_enr_no_prefix() {
        let text = "-Iu4QM-YJF2RRpMcZkFiWzMf2kRd1A5F1GIekPa4Sfi_v0DCLTDBfOMTMMWJhhawr1YLUPb5008CpnBKrgjY3sstjfgCgmlkgnY0gmlwhH8AAAGJc2VjcDI1NmsxoQP8u1uyQFyJYuQUTyA1raXKhSw1HhhxNUQ2VE52LNHWMIN0Y3CCIyiDdWRwgiMo";
        text.parse::<DefaultEnr>().unwrap();
    }

    #[cfg(feature = "k256")]
    #[test]
    fn test_read_enr_prefix() {
        let text = "enr:-Iu4QM-YJF2RRpMcZkFiWzMf2kRd1A5F1GIekPa4Sfi_v0DCLTDBfOMTMMWJhhawr1YLUPb5008CpnBKrgjY3sstjfgCgmlkgnY0gmlwhH8AAAGJc2VjcDI1NmsxoQP8u1uyQFyJYuQUTyA1raXKhSw1HhhxNUQ2VE52LNHWMIN0Y3CCIyiDdWRwgiMo";
        text.parse::<DefaultEnr>().unwrap();
    }

    #[cfg(feature = "k256")]
    #[test]
    fn test_read_enr_reject_too_large_record() {
        // 300-byte rlp encoded content, record creation should succeed.
        let text = concat!("enr:-QEpuEDaLyrPP4gxBI9YL7QE9U1tZig_Nt8rue8bRIuYv_IMziFc8OEt3LQMwkwt6da-Z0Y8BaqkDalZbBq647UtV2ei",
                           "AYJpZIJ2NIJpcIR_AAABiXNlY3AyNTZrMaEDymNMrg1JrLQB2KTGtv6MVbcNEVv0AHacwUAPMljNMTiDdWRwgnZferiieHh4",
                           "eHh4eHh4eHh4eHh4eHh4eHh4eHh4eHh4eHh4eHh4eHh4eHh4eHh4eHh4eHh4eHh4eHh4eHh4eHh4eHh4eHh4eHh4eHh4eHh4",
                           "eHh4eHh4eHh4eHh4eHh4eHh4eHh4eHh4eHh4eHh4eHh4eHh4eHh4eHh4eHh4eHh4eHh4eHh4eHh4eHh4eHh4eHh4eHh4eHh4",
                           "eHh4eHh4eHh4eHh4eHh4");
        let mut record = text.parse::<DefaultEnr>().unwrap();
        // Ensures the size check when creating a record from string is
        // consistent with the internal ones, such as when updating a record
        // field.
        let key_data =
            hex::decode("b71c71a67e1177ad4e901695e1b4b9ee17ae16c6668d313eac2f96dbcda3f291")
                .unwrap();
        let key = k256::ecdsa::SigningKey::from_slice(&key_data).unwrap();
        assert!(record.set_udp4(record.udp4().unwrap(), &key).is_ok());

        // 301-byte rlp encoded content, record creation should fail.
        let text = concat!("enr:-QEquEBxABglcZbIGKJ8RHDCp2Ft59tdf61RhV3XXf2BKTlKE2XwzNfihH-46hKkANsXaGRwH8Dp7a3lTrKiv2FMMaFY",
                           "AYJpZIJ2NIJpcIR_AAABiXNlY3AyNTZrMaEDymNMrg1JrLQB2KTGtv6MVbcNEVv0AHacwUAPMljNMTiDdWRwgnZferijeHh4",
                           "eHh4eHh4eHh4eHh4eHh4eHh4eHh4eHh4eHh4eHh4eHh4eHh4eHh4eHh4eHh4eHh4eHh4eHh4eHh4eHh4eHh4eHh4eHh4eHh4",
                           "eHh4eHh4eHh4eHh4eHh4eHh4eHh4eHh4eHh4eHh4eHh4eHh4eHh4eHh4eHh4eHh4eHh4eHh4eHh4eHh4eHh4eHh4eHh4eHh4",
                           "eHh4eHh4eHh4eHh4eHh4eA");
        assert!(text
            .parse::<DefaultEnr>()
            .unwrap_err()
            .contains("enr exceeds max size"));
    }

    #[cfg(feature = "k256")]
    #[test]
    fn test_read_enr_rlp_decoding_reject_extra_data() {
        // Valid record
        let record_hex1 = concat!(
            "f884b8407098ad865b00a582051940cb9cf36836572411a47278783077011599",
            "ed5cd16b76f2635f4e234738f30813a89eb9137e3e3df5266e3a1f11df72ecf1",
            "145ccb9c01826964827634826970847f00000189736563703235366b31a103ca",
            "634cae0d49acb401d8a4c6b6fe8c55b70d115bf400769cc1400f3258cd313883",
            "75647082765f"
        );
        // Invalid record
        // Replaces prefix "f884" with "f883", items payload length in bytes: 0x84 -> 0x83
        let record_hex2 = concat!(
            "f883b8407098ad865b00a582051940cb9cf36836572411a47278783077011599",
            "ed5cd16b76f2635f4e234738f30813a89eb9137e3e3df5266e3a1f11df72ecf1",
            "145ccb9c01826964827634826970847f00000189736563703235366b31a103ca",
            "634cae0d49acb401d8a4c6b6fe8c55b70d115bf400769cc1400f3258cd313883",
            "75647082765f"
        );
        // Invalid record
        // Appends one byte 252 (0xfc), 1-byte extra data
        let record_hex3 = concat!(
            "f884b8407098ad865b00a582051940cb9cf36836572411a47278783077011599",
            "ed5cd16b76f2635f4e234738f30813a89eb9137e3e3df5266e3a1f11df72ecf1",
            "145ccb9c01826964827634826970847f00000189736563703235366b31a103ca",
            "634cae0d49acb401d8a4c6b6fe8c55b70d115bf400769cc1400f3258cd313883",
            "75647082765ffc"
        );

        let valid_record = hex::decode(record_hex1).unwrap();
        let expected_pubkey =
            hex::decode("03ca634cae0d49acb401d8a4c6b6fe8c55b70d115bf400769cc1400f3258cd3138")
                .unwrap();

        let enr = rlp::decode::<DefaultEnr>(&valid_record).unwrap();
        let pubkey = enr.public_key().encode();
        assert_eq!(pubkey.to_vec(), expected_pubkey);
        assert!(enr.verify());

        #[cfg(feature = "libp2p")]
        assert_eq!(
            enr.peer_id(),
            PeerId::from_str("16Uiu2HAmSH2XVgZqYHWucap5kuPzLnt2TsNQkoppVxB5eJGvaXwm").unwrap()
        );

        let invalid_record = hex::decode(record_hex2).unwrap();
        rlp::decode::<DefaultEnr>(&invalid_record).expect_err("should reject extra data");

        let invalid_record = hex::decode(record_hex3).unwrap();
        rlp::decode::<DefaultEnr>(&invalid_record).expect_err("should reject extra data");
    }

    /// Tests that RLP integers decoding rejects any item with leading zeroes.
    #[cfg(feature = "k256")]
    #[test]
    fn test_rlp_integer_decoding() {
        // Uses the example node from the ENR spec.
        //
        // We first replace "seq" 0x01 with 0x0001 for a leading zero byte,
        // and then construct the RLP.
        //
        // ```
        // seq = bytes.fromhex('0001')  # replaces 0x01
        // rlp_data = encode(
        //     [
        //         0x7098ad865b00a582051940cb9cf36836572411a47278783077011599ed5cd16b76f2635f4e234738f30813a89eb9137e3e3df5266e3a1f11df72ecf1145ccb9c,
        //         seq, 'id', 'v4', 'ip', 0x7f000001, 'secp256k1', bytes.fromhex(
        //         '03ca634cae0d49acb401d8a4c6b6fe8c55b70d115bf400769cc1400f3258cd3138'), 'udp', 0x765f])
        // textual_form = "enr:" + urlsafe_b64encode(rlp_data).decode('utf-8').rstrip('=')
        // print(textual_form)
        // ```
        let text = "enr:-Ia4QHCYrYZbAKWCBRlAy5zzaDZXJBGkcnh4MHcBFZntXNFrdvJjX04jRzjzCBOonrkTfj499SZuOh8R33Ls8RRcy5yCAAGCaWSCdjSCaXCEfwAAAYlzZWNwMjU2azGhA8pjTK4NSay0Adikxrb-jFW3DRFb9AB2nMFADzJYzTE4g3VkcIJ2Xw";
        assert_eq!(
            text.parse::<DefaultEnr>().unwrap_err(),
            "Invalid ENR: RlpInvalidIndirection"
        );
    }

    #[cfg(feature = "rust-secp256k1")]
    #[test]
    fn test_encode_decode_secp256k1() {
        let mut rng = secp256k1::rand::thread_rng();
        let key = secp256k1::SecretKey::new(&mut rng);
        let ip = Ipv4Addr::new(127, 0, 0, 1);
        let tcp = 3000;

        let enr = {
            let mut builder = EnrBuilder::new("v4");
            builder.ip4(ip);
            builder.tcp4(tcp);
            builder.build(&key).unwrap()
        };

        let encoded_enr = rlp::encode(&enr);

        let decoded_enr = rlp::decode::<Enr<secp256k1::SecretKey>>(&encoded_enr).unwrap();

        assert_eq!(decoded_enr.id(), Some("v4".into()));
        assert_eq!(decoded_enr.ip4(), Some(ip));
        assert_eq!(decoded_enr.tcp4(), Some(tcp));
        // Must compare encoding as the public key itself can be different
        assert_eq!(decoded_enr.public_key().encode(), key.public().encode());
        assert!(decoded_enr.verify());
    }

    #[cfg(feature = "rust-secp256k1")]
    #[test]
    fn test_secp256k1_sign_ecdsa_with_mock_noncedata() {
        // Uses the example record from the ENR spec.
        //
        // The feature "rust-secp256k1" creates ECDSA signatures with additional random data.
        // Under the unit testing environment, the mock value `MOCK_ECDSA_NONCE_ADDITIONAL_DATA`
        // is always used.
        //
        // The expected ENR textual form `expected_enr_base64` is constructed by a Python script:
        // ```
        // key = SigningKey.from_secret_exponent(
        //     0xb71c71a67e1177ad4e901695e1b4b9ee17ae16c6668d313eac2f96dbcda3f291, curve=SECP256k1)
        //
        // # Builds content RLP
        // rlp_data = encode([1, 'id', 'v4', 'ip', 0x7f000001, 'secp256k1', bytes.fromhex(
        //     '03ca634cae0d49acb401d8a4c6b6fe8c55b70d115bf400769cc1400f3258cd3138'), 'udp', 0x765f])
        // rlp_data_hash = keccak(rlp_data)
        //
        // # Signs the content RLP **with** the additional data.
        // additional_data = bytes.fromhex(
        //     'baaaaaadbaaaaaadbaaaaaadbaaaaaadbaaaaaadbaaaaaadbaaaaaadbaaaaaad')
        // content_signature = key.sign_digest_deterministic(rlp_data_hash, hashfunc=sha256,
        //                                                   sigencode=sigencode_string_canonize,
        //                                                   extra_entropy=additional_data)
        // rlp_with_signature = encode(
        //     [content_signature, 1, 'id', 'v4', 'ip', 0x7f000001, 'secp256k1', bytes.fromhex(
        //         '03ca634cae0d49acb401d8a4c6b6fe8c55b70d115bf400769cc1400f3258cd3138'), 'udp', 0x765f])
        // textual_form = "enr:" + urlsafe_b64encode(rlp_with_signature).decode('utf-8').rstrip('=')
        // ```
        let expected_enr_base64 = "enr:-IS4QLJYdRwxdy-AbzWC6wL9ooB6O6uvCvJsJ36rbJztiAs1JzPY0__YkgFzZwNUuNhm1BDN6c4-UVRCJP9bXNCmoDYBgmlkgnY0gmlwhH8AAAGJc2VjcDI1NmsxoQPKY0yuDUmstAHYpMa2_oxVtw0RW_QAdpzBQA8yWM0xOIN1ZHCCdl8";

        let key_data =
            hex::decode("b71c71a67e1177ad4e901695e1b4b9ee17ae16c6668d313eac2f96dbcda3f291")
                .unwrap();
        let ip = Ipv4Addr::new(127, 0, 0, 1);
        let udp = 30303;

        let key = secp256k1::SecretKey::from_slice(&key_data).unwrap();
        let enr = EnrBuilder::new("v4").ip4(ip).udp4(udp).build(&key).unwrap();
        let enr_base64 = enr.to_base64();
        assert_eq!(enr_base64, expected_enr_base64);

        let enr = enr_base64.parse::<Enr<secp256k1::SecretKey>>().unwrap();
        #[cfg(feature = "libp2p")]
        assert_eq!(
            enr.peer_id(),
            PeerId::from_str("16Uiu2HAmSH2XVgZqYHWucap5kuPzLnt2TsNQkoppVxB5eJGvaXwm").unwrap()
        );
        assert!(enr.verify());
    }

    #[cfg(feature = "k256")]
    #[test]
    fn test_encode_decode_k256() {
        let key = k256::ecdsa::SigningKey::random(&mut rand::rngs::OsRng);
        let ip = Ipv4Addr::new(127, 0, 0, 1);
        let tcp = 3000;

        let enr = {
            let mut builder = EnrBuilder::new();
            builder.ip(ip.into());
            builder.tcp4(tcp);
            builder.build(&key).unwrap()
        };

        let encoded_enr = rlp::encode(&enr);

        let decoded_enr = rlp::decode::<Enr<k256::ecdsa::SigningKey>>(&encoded_enr).unwrap();

        assert_eq!(decoded_enr.id(), Some("v4".into()));
        assert_eq!(decoded_enr.ip4(), Some(ip));
        assert_eq!(decoded_enr.tcp4(), Some(tcp));
        // Must compare encoding as the public key itself can be different
        assert_eq!(decoded_enr.public_key().encode(), key.public().encode());
        decoded_enr.public_key().encode_uncompressed();
        assert!(decoded_enr.verify());
    }

    #[cfg(all(feature = "ed25519", feature = "k256"))]
    #[test]
    fn test_encode_decode_ed25519() {
        let mut rng = rand::thread_rng();
        let key = ed25519_dalek::SigningKey::generate(&mut rng);
        let ip = Ipv4Addr::new(10, 0, 0, 1);
        let tcp = 30303;

        let enr = {
            let mut builder = EnrBuilder::new("v4");
            builder.ip4(ip);
            builder.tcp4(tcp);
            builder.build(&key).unwrap()
        };

        let encoded_enr = rlp::encode(&enr);
        let decoded_enr = rlp::decode::<Enr<CombinedKey>>(&encoded_enr).unwrap();

        assert_eq!(decoded_enr.id(), Some("v4".into()));
        assert_eq!(decoded_enr.ip4(), Some(ip));
        assert_eq!(decoded_enr.tcp4(), Some(tcp));
        assert_eq!(decoded_enr.public_key().encode(), key.public().encode());
        assert!(decoded_enr.verify());
    }

    #[test]
    fn test_add_key() {
        let mut rng = rand::thread_rng();
        let key = k256::ecdsa::SigningKey::random(&mut rng);
        let ip = Ipv4Addr::new(10, 0, 0, 1);
        let tcp = 30303;

        let mut enr = {
            let mut builder = EnrBuilder::new();
            builder.ip(ip.into());
            builder.tcp4(tcp);
            builder.build(&key).unwrap()
        };

        enr.insert("random", &Vec::new(), &key).unwrap();
        assert!(enr.verify());
    }

    #[test]
    fn test_set_ip() {
        let mut rng = rand::thread_rng();
        let key = k256::ecdsa::SigningKey::random(&mut rng);
        let tcp = 30303;
        let ip = Ipv4Addr::new(10, 0, 0, 1);

        let mut enr = {
            let mut builder = EnrBuilder::new();
            builder.tcp4(tcp);
            builder.build(&key).unwrap()
        };

        assert!(enr.set_ip(ip.into(), &key).is_ok());
        assert_eq!(enr.id(), Some("v4".into()));
        assert_eq!(enr.ip4(), Some(ip));
        assert_eq!(enr.tcp4(), Some(tcp));
        assert!(enr.verify());

        // Compare the encoding as the key itself can be different
        assert_eq!(enr.public_key().encode(), key.public().encode());
    }

    #[test]
    fn ip_mutation_static_node_id() {
        let mut rng = rand::thread_rng();
        let key = k256::ecdsa::SigningKey::random(&mut rng);
        let tcp = 30303;
        let udp = 30304;
        let ip = Ipv4Addr::new(10, 0, 0, 1);

        let mut enr = {
            let mut builder = EnrBuilder::new();
            builder.ip(ip.into());
            builder.tcp4(tcp);
            builder.udp4(udp);
            builder.build(&key).unwrap()
        };

        let node_id = enr.node_id();

        enr.set_udp_socket("192.168.0.1:800".parse::<SocketAddr>().unwrap(), &key)
            .unwrap();
        assert_eq!(node_id, enr.node_id());
        assert_eq!(
            enr.udp4_socket(),
            "192.168.0.1:800".parse::<SocketAddrV4>().unwrap().into()
        );
    }

    #[cfg(all(feature = "ed25519", feature = "k256"))]
    #[test]
    fn combined_key_can_decode_all() {
        // generate a random secp256k1 key
        let key = k256::ecdsa::SigningKey::random(&mut rand::thread_rng());
        let ip = Ipv4Addr::new(192, 168, 0, 1);
        let enr_secp256k1 = EnrBuilder::new("v4")
            .ip(ip.into())
            .tcp4(8000)
            .build(&key)
            .unwrap();

        // encode to base64
        let base64_string_secp256k1 = enr_secp256k1.to_base64();

        // generate a random ed25519 key
        let key = ed25519_dalek::SigningKey::generate(&mut rand::thread_rng());
        let enr_ed25519 = EnrBuilder::new("v4")
            .ip(ip.into())
            .tcp4(8000)
            .build(&key)
            .unwrap();

        // encode to base64
        let base64_string_ed25519 = enr_ed25519.to_base64();

        // decode base64 strings of varying key types
        // decode the secp256k1 with default Enr
        let _decoded_enr_secp256k1: DefaultEnr = base64_string_secp256k1.parse().unwrap();
        // decode ed25519 ENRs
        let _decoded_enr_ed25519: Enr<ed25519_dalek::SigningKey> =
            base64_string_ed25519.parse().unwrap();

        // use the combined key to be able to decode either
        let _decoded_enr: Enr<CombinedKey> = base64_string_secp256k1
            .parse()
            .expect("Can decode both secp");
        let _decoded_enr: Enr<CombinedKey> = base64_string_ed25519.parse().unwrap();
        #[cfg(feature = "libp2p")]
        _decoded_enr.peer_id(); // Check that the peer-id can be decoded
    }

    #[test]
    fn test_remove_insert() {
        let mut rng = rand::thread_rng();
        let key = k256::ecdsa::SigningKey::random(&mut rng);
        let tcp = 30303;
        let mut topics = Vec::new();
        let mut s = RlpStream::new();
        s.begin_list(2);
        s.append(&"lighthouse");
        s.append(&"eth_syncing");
        topics.extend_from_slice(&s.out().freeze());

        let mut enr = {
            let mut builder = EnrBuilder::new();
            builder.tcp4(tcp);
            builder.build(&key).unwrap()
        };

        assert_eq!(enr.tcp4(), Some(tcp));
        assert_eq!(enr.get("topics"), None);

        let topics: &[u8] = &topics;

        let (removed, inserted) = enr
            .remove_insert([b"tcp"].iter(), vec![(b"topics", topics)].into_iter(), &key)
            .unwrap();

        assert_eq!(
            removed[0],
            Some(rlp::encode(&tcp.to_be_bytes().to_vec()).freeze())
        );
        assert_eq!(inserted[0], None);

        assert_eq!(enr.tcp4(), None);
        assert_eq!(enr.get("topics"), Some(topics));

        // Compare the encoding as the key itself can be different
        assert_eq!(enr.public_key().encode(), key.public().encode());
    }

    /// | n     | `rlp::encode(n.to_be_bytes())` | `rlp::encode::<u16>(n)` |
    /// | ----- | ------------------------------ | ----------------------- |
    /// | 0     | 0x820000                       | 0x80
    /// | 30    | 0x82001e                       | 0x1e
    /// | 255   | 0x8200ff                       | 0x81ff
    /// | 30303 | 0x82765f                       | 0x82765f
    const LOW_INT_PORTS: [u16; 4] = [0, 30, 255, 30303];

    #[test]
    fn test_low_integer_build() {
        let key = k256::ecdsa::SigningKey::random(&mut rand::thread_rng());

        for tcp in LOW_INT_PORTS {
            let enr = {
                let mut builder = EnrBuilder::new();
                builder.tcp4(tcp);
                builder.build(&key).unwrap()
            };

            assert_tcp4(&enr, tcp);
        }
    }

    #[test]
    fn test_low_integer_set() {
        let key = k256::ecdsa::SigningKey::random(&mut rand::thread_rng());

        for tcp in LOW_INT_PORTS {
            let mut enr = EnrBuilder::new().build(&key).unwrap();
            enr.set_tcp4(tcp, &key).unwrap();
            assert_tcp4(&enr, tcp);
        }
    }

    #[test]
    fn test_low_integer_set_socket() {
        let key = k256::ecdsa::SigningKey::random(&mut rand::thread_rng());
        let ipv4 = Ipv4Addr::new(127, 0, 0, 1);

        for tcp in LOW_INT_PORTS {
            let mut enr = EnrBuilder::new().build(&key).unwrap();
            enr.set_socket(SocketAddr::V4(SocketAddrV4::new(ipv4, tcp)), &key, true)
                .unwrap();
            assert_tcp4(&enr, tcp);
        }
    }

    #[test]
    fn test_low_integer_insert() {
        let key = k256::ecdsa::SigningKey::random(&mut rand::thread_rng());

        for tcp in LOW_INT_PORTS {
            let mut enr = EnrBuilder::new().build(&key).unwrap();

            println!("Inserting: {}", tcp);
            let res = enr.insert(b"tcp", &tcp.to_be_bytes().as_ref(), &key);
            if u8::try_from(tcp).is_ok() {
                assert_eq!(res.unwrap_err().to_string(), "invalid rlp data");
            } else {
                res.unwrap(); // integers above 255 are encoded correctly
                assert_tcp4(&enr, tcp);
            }
        }
    }

    #[test]
    fn test_low_integer_remove_insert() {
        let key = k256::ecdsa::SigningKey::random(&mut rand::thread_rng());

        for tcp in LOW_INT_PORTS {
            let mut enr = EnrBuilder::new().build(&key).unwrap();

            println!("Inserting: {}", tcp);
            let res = enr.remove_insert(
                [b"none"].iter(),
                vec![(b"tcp".as_slice(), tcp.to_be_bytes().as_slice())].into_iter(),
                &key,
            );
            if u8::try_from(tcp).is_ok() {
                assert_eq!(res.unwrap_err().to_string(), "invalid rlp data");
            } else {
                res.unwrap(); // integers above 255 are encoded correctly
                assert_tcp4(&enr, tcp);
            }
        }
    }

    #[test]
    fn test_low_integer_bad_enr() {
        let vectors = vec![
            (0, "enr:-Hy4QDMsoimQl2Qb9CuIWlNjyt0C0DmZC4QpAsJzgUHowOq2Nph9UbAtZ_qS_8fl6SU-eSWrswHiLCoMUGQfjhl_GW0BgmlkgnY0iXNlY3AyNTZrMaECMoYV0PAXMueQz19FHpBO0jGBoLYCWhfSxGf5kQgk9KqDdGNwggAA"),
            (30, "enr:-Hy4QCCgTB9tAEJL1DFwTTtwd79xxQx2hvi5RX9vWvcdKqbpS3SDzHHBivpOgxE40HGt6P0NtCE5QKzOQ5fzBwepDfMBgmlkgnY0iXNlY3AyNTZrMaECMoYV0PAXMueQz19FHpBO0jGBoLYCWhfSxGf5kQgk9KqDdGNwggAe"),
            (255, "enr:-Hy4QOrU9C35gZyJigIi-u19sRP42eEjVEhzO-LnKXKM5VlDMZ45vnOIa3bqm15ap8pmLjq5kmRPzjuA0RUdzSsieqcBgmlkgnY0iXNlY3AyNTZrMaECMoYV0PAXMueQz19FHpBO0jGBoLYCWhfSxGf5kQgk9KqDdGNwggD_"),
            (30303, "enr:-Hy4QF_mn4BuM6hY4CuLH8xDQd7U8kVZe9fyNgRB1vjdToGWQsQhetRvsByoJCWGQ6kf2aiWC0le24lkp0IPIJkLSTUBgmlkgnY0iXNlY3AyNTZrMaECMoYV0PAXMueQz19FHpBO0jGBoLYCWhfSxGf5kQgk9KqDdGNwgnZf"),
        ];

        for (tcp, enr_str) in vectors {
            let res = DefaultEnr::from_str(enr_str);
            if u8::try_from(tcp).is_ok() {
                assert!(res.is_err()); // Should fail trying to input low integers
            } else {
                assert_tcp4(&res.unwrap(), tcp);
            }
        }
    }

    #[test]
    fn test_compare_content() {
        let key = k256::ecdsa::SigningKey::random(&mut rand::thread_rng());
        let ip = Ipv4Addr::new(10, 0, 0, 1);
        let tcp = 30303;

        let enr1 = {
            let mut builder = EnrBuilder::new("v4");
            builder.ip4(ip);
            builder.tcp4(tcp);
            builder.build(&key).unwrap()
        };

        let mut enr2 = enr1.clone();
        enr2.set_seq(1, &key).unwrap();
        let mut enr3 = enr1.clone();
        enr3.set_seq(2, &key).unwrap();

        // Enr 1 & 2 should be equal, secpk256k1 should have different signatures for the same Enr content
        assert_ne!(enr1.signature(), enr2.signature());
        assert!(enr1.compare_content(&enr2));
        assert_ne!(enr1, enr2);

        // Enr 1 & 3 should not be equal, and have different signatures
        assert_ne!(enr1.signature(), enr3.signature());
        assert!(!enr1.compare_content(&enr3));
        assert_ne!(enr1, enr3);
    }

    fn assert_tcp4(enr: &DefaultEnr, tcp: u16) {
        assert!(enr.verify());
        assert_eq!(enr.get_raw_rlp("tcp").unwrap(), rlp::encode(&tcp).to_vec());
        assert_eq!(enr.tcp4(), Some(tcp));
    }

    #[test]
    fn test_large_enr_decoding_is_rejected() {
        // hack an enr object that is too big. This is not possible via the public API.
        let key = k256::ecdsa::SigningKey::random(&mut rand::thread_rng());

        let mut huge_enr = EnrBuilder::new("v4").build(&key).unwrap();
        let large_vec: Vec<u8> = std::iter::repeat(0).take(MAX_ENR_SIZE).collect();
        let large_vec_encoded = rlp::encode(&large_vec).freeze();

        huge_enr
            .content
            .insert(b"large vec".to_vec(), large_vec_encoded);
        huge_enr.sign(&key).unwrap();

        assert!(huge_enr.verify());

        let encoded = rlp::encode(&huge_enr).freeze();
        assert!(encoded.len() > MAX_ENR_SIZE);
        assert_eq!(
            rlp::decode::<DefaultEnr>(&encoded).unwrap_err(),
            DecoderError::Custom("enr exceeds max size")
        )
    }

    /// Tests [`Enr::set_seq`] in both a failure and success case.
    #[test]
    fn test_set_seq() {
        // 300 byte ENR (max size)
        const LARGE_ENR : &str = concat!(
            "enr:-QEpuEDaLyrPP4gxBI9YL7QE9U1tZig_Nt8rue8bRIuYv_IMziFc8OEt3LQMwkwt6da-Z0Y8BaqkDalZbBq647UtV2ei",
            "AYJpZIJ2NIJpcIR_AAABiXNlY3AyNTZrMaEDymNMrg1JrLQB2KTGtv6MVbcNEVv0AHacwUAPMljNMTiDdWRwgnZferiieHh4",
            "eHh4eHh4eHh4eHh4eHh4eHh4eHh4eHh4eHh4eHh4eHh4eHh4eHh4eHh4eHh4eHh4eHh4eHh4eHh4eHh4eHh4eHh4eHh4eHh4",
            "eHh4eHh4eHh4eHh4eHh4eHh4eHh4eHh4eHh4eHh4eHh4eHh4eHh4eHh4eHh4eHh4eHh4eHh4eHh4eHh4eHh4eHh4eHh4eHh4",
            "eHh4eHh4eHh4eHh4eHh4"
        );
        let key = k256::ecdsa::SigningKey::random(&mut rand::thread_rng());
        let mut record = LARGE_ENR.parse::<DefaultEnr>().unwrap();
        let enr_bkp = record.clone();
        // verify that updating the sequence number when it won't fit is rejected
        assert_eq!(
            record.set_seq(u64::MAX, &key),
            Err(EnrError::ExceedsMaxSize)
        );
        // verify the enr is unchanged after this operation
        assert_eq!(record, enr_bkp);

        record.set_seq(30, &key).unwrap();
        assert_eq!(record.seq(), 30);
    }
}<|MERGE_RESOLUTION|>--- conflicted
+++ resolved
@@ -857,7 +857,7 @@
     /// Compute the enr's signature with the given key.
     fn compute_signature(&self, signing_key: &K) -> Result<Vec<u8>, EnrError> {
         match self.id() {
-            Some(ref id) if id == "v4" => signing_key
+            Some(ref id) if id.as_bytes() == ENR_VERSION => signing_key
                 .sign_v4(&self.rlp_content())
                 .map_err(|_| EnrError::SigningError),
             // other identity schemes are unsupported
@@ -866,24 +866,10 @@
     }
 
     /// Signs the ENR record based on the identity scheme. Currently only "v4" is supported.
-<<<<<<< HEAD
-    fn sign(&mut self, key: &K) -> Result<(), EnrError> {
-        self.signature = {
-            match self.id() {
-                Some(ref id) if id.as_bytes() == ENR_VERSION => key
-                    .sign_v4(&self.rlp_content())
-                    .map_err(|_| EnrError::SigningError)?,
-                // other identity schemes are unsupported
-                _ => return Err(EnrError::SigningError),
-            }
-        };
-        Ok(())
-=======
     /// The previous signature is returned.
     fn sign(&mut self, key: &K) -> Result<Vec<u8>, EnrError> {
         let new_signature = self.compute_signature(key)?;
         Ok(std::mem::replace(&mut self.signature, new_signature))
->>>>>>> 67502cab
     }
 
     // Libp2p features
@@ -2078,7 +2064,7 @@
         let tcp = 30303;
 
         let enr1 = {
-            let mut builder = EnrBuilder::new("v4");
+            let mut builder = EnrBuilder::new();
             builder.ip4(ip);
             builder.tcp4(tcp);
             builder.build(&key).unwrap()
@@ -2111,7 +2097,7 @@
         // hack an enr object that is too big. This is not possible via the public API.
         let key = k256::ecdsa::SigningKey::random(&mut rand::thread_rng());
 
-        let mut huge_enr = EnrBuilder::new("v4").build(&key).unwrap();
+        let mut huge_enr = EnrBuilder::new().build(&key).unwrap();
         let large_vec: Vec<u8> = std::iter::repeat(0).take(MAX_ENR_SIZE).collect();
         let large_vec_encoded = rlp::encode(&large_vec).freeze();
 
