//! # Ethereum Node Record (ENR)
//!
//! This crate contains an implementation of an Ethereum Node Record (ENR) as specified by
//! [EIP-778](https://eips.ethereum.org/EIPS/eip-778) extended to allow for the use of ed25519 keys.
//!
//! An ENR is a signed, key-value record which has an associated [`NodeId`] (a 32-byte identifier).
//! Updating/modifying an ENR requires an [`EnrKey`] in order to re-sign the recrd with the
//! associated key-pair.
//!
//! ENR's are identified by their sequence number. When updating an ENR, the sequence number is
//! increased.
//!
//! Different identity schemes can be used to define the node id and signatures. Currently only the
//! "v4" identity is supported and is set by default.
//!
//! ## Signing Algorithms
//!
//! User's wishing to implement their own singing algorithms simply need to
//! implement the [`EnrKey`] trait and apply it to an [`Enr`].
//!
//! By default, `k256::SigningKey` implement [`EnrKey`] and can be used to sign and
//! verify ENR records. This library also implements [`EnrKey`] for `ed25519_dalek::SigningKey` via the `ed25519`
//! feature flag.
//!
//! Furthermore, a [`CombinedKey`] is provided if the `ed25519` feature flag is set, which provides an
//! ENR type that can support both `secp256k1` and `ed25519` signed ENR records. Examples of the
//! use of each of these key types is given below.
//!
//! ## Features
//!
//! This crate supports a number of features.
//!
//! - `serde`: Allows for serde serialization and deserialization for ENRs.
//! - `ed25519`: Provides support for `ed25519_dalek` keypair types.
//! - `k256`: Uses `k256` for secp256k1 keys.
//! - `rust-secp256k1`: Uses `rust-secp256k1` for secp256k1 keys.
//!
//! These can be enabled via adding the feature flag in your `Cargo.toml`
//!
//! ```toml
//! enr = { version = "*", features = ["serde", "ed25519"] }
//! ```
//!
//! ## Examples
//!
//! To build an ENR, an [`EnrBuilder`] is provided.
//!
//! ### Building an ENR with the default `k256` `secp256k1` key type
//!
//! ```rust
//! use enr::{EnrBuilder, k256};
//! use std::net::Ipv4Addr;
//! use rand::thread_rng;
//!
//! // generate a random secp256k1 key
//! let mut rng = thread_rng();
//! let key = k256::ecdsa::SigningKey::random(&mut rng);
//!
//! let ip = Ipv4Addr::new(192,168,0,1);
//! let enr = EnrBuilder::new("v4").ip4(ip).tcp4(8000).build(&key).unwrap();
//!
//! assert_eq!(enr.ip4(), Some("192.168.0.1".parse().unwrap()));
//! assert_eq!(enr.id(), Some("v4".into()));
//! ```
//!
//! ### Building an ENR with the `CombinedKey` type (support for multiple signing
//! algorithms).
//!
//! Note the `ed25519` feature flag must be set. This makes use of the
//! [`EnrBuilder`] struct.
//! ```rust
//! # #[cfg(feature = "ed25519")] {
//! use enr::{EnrBuilder, CombinedKey};
//! use std::net::Ipv4Addr;
//!
//! // create a new secp256k1 key
//! let key = CombinedKey::generate_secp256k1();
//!
//! // or create a new ed25519 key
//! let key = CombinedKey::generate_ed25519();
//!
//! let ip = Ipv4Addr::new(192,168,0,1);
//! let enr = EnrBuilder::new("v4").ip4(ip).tcp4(8000).build(&key).unwrap();
//!
//! assert_eq!(enr.ip4(), Some("192.168.0.1".parse().unwrap()));
//! assert_eq!(enr.id(), Some("v4".into()));
//! # }
//! ```
//!
//! ### Modifying an [`Enr`]
//!
//! ENR fields can be added and modified using the getters/setters on [`Enr`]. A custom field
//! can be added using [`insert`] and retrieved with [`get`].
//!
//! ```rust
//! use enr::{EnrBuilder, k256::ecdsa::SigningKey, Enr};
//! use std::net::Ipv4Addr;
//! use rand::thread_rng;
//!
//! // specify the type of ENR
//! type DefaultEnr = Enr<SigningKey>;
//!
//! // generate a random secp256k1 key
//! let mut rng = thread_rng();
//! let key = SigningKey::random(&mut rng);
//!
//! let ip = Ipv4Addr::new(192,168,0,1);
//! let mut enr = EnrBuilder::new("v4").ip4(ip).tcp4(8000).build(&key).unwrap();
//!
//! enr.set_tcp4(8001, &key);
//! // set a custom key
//! enr.insert("custom_key", &vec![0,0,1], &key);
//!
//! // encode to base64
//! let base_64_string = enr.to_base64();
//!
//! // decode from base64
//! let decoded_enr: DefaultEnr = base_64_string.parse().unwrap();
//!
//! assert_eq!(decoded_enr.ip4(), Some("192.168.0.1".parse().unwrap()));
//! assert_eq!(decoded_enr.id(), Some("v4".into()));
//! assert_eq!(decoded_enr.tcp4(), Some(8001));
//! assert_eq!(decoded_enr.get("custom_key"), Some(vec![0,0,1].as_slice()));
//! ```
//!
//! ### Encoding/Decoding ENR's of various key types
//!
//! ```rust
//! # #[cfg(feature = "ed25519")] {
//! use enr::{EnrBuilder, k256::ecdsa, Enr, ed25519_dalek as ed25519, CombinedKey};
//! use std::net::Ipv4Addr;
//! use rand::thread_rng;
//! use rand::Rng;
//!
//! // generate a random secp256k1 key
//! let mut rng = thread_rng();
//! let key = ecdsa::SigningKey::random(&mut rng);
//! let ip = Ipv4Addr::new(192,168,0,1);
//! let enr_secp256k1 = EnrBuilder::new("v4").ip4(ip).tcp4(8000).build(&key).unwrap();
//!
//! // encode to base64
//! let base64_string_secp256k1 = enr_secp256k1.to_base64();
//!
//! // generate a random ed25519 key
//! let key = ed25519::SigningKey::generate(&mut rng);
//! let enr_ed25519 = EnrBuilder::new("v4").ip4(ip).tcp4(8000).build(&key).unwrap();
//!
//! // encode to base64
//! let base64_string_ed25519 = enr_ed25519.to_base64();
//!
//! // decode base64 strings of varying key types
//! // decode the secp256k1 with default Enr
//! let decoded_enr_secp256k1: Enr<k256::ecdsa::SigningKey> = base64_string_secp256k1.parse().unwrap();
//! // decode ed25519 ENRs
//! let decoded_enr_ed25519: Enr<ed25519_dalek::SigningKey> = base64_string_ed25519.parse().unwrap();
//!
//! // use the combined key to be able to decode either
//! let decoded_enr: Enr<CombinedKey> = base64_string_secp256k1.parse().unwrap();
//! let decoded_enr: Enr<CombinedKey> = base64_string_ed25519.parse().unwrap();
//! # }
//! ```
//!
//!
//! [`CombinedKey`]: enum.CombinedKey.html
//! [`EnrKey`]: trait.EnrKey.html
//! [`Enr`]: struct.Enr.html
//! [`EnrBuilder`]: struct.EnrBuilder.html
//! [`NodeId`]: struct.NodeId.html
//! [`insert`]: struct.Enr.html#method.insert
//! [`get`]: struct.Enr.html#method.get

#![warn(clippy::all)]
#![allow(
    clippy::map_err_ignore,
    clippy::missing_errors_doc,
    clippy::module_name_repetitions,
    clippy::option_if_let_else
)]

mod builder;
mod error;
mod keys;
mod node_id;
mod update;

use bytes::{Bytes, BytesMut};
use log::debug;
use rlp::{Decodable, DecoderError, Encodable, Rlp, RlpStream};
use std::{
    collections::BTreeMap,
    hash::{Hash, Hasher},
    net::{SocketAddrV4, SocketAddrV6},
};
pub use update::Update;

use base64::{engine::general_purpose::URL_SAFE_NO_PAD, Engine as _};
#[cfg(feature = "serde")]
use serde::{de::Error, Deserialize, Deserializer, Serialize, Serializer};
use sha3::{Digest, Keccak256};
use std::{
    net::{IpAddr, Ipv4Addr, Ipv6Addr, SocketAddr},
    str::FromStr,
};

pub use builder::EnrBuilder;
pub use error::EnrError;

#[cfg(feature = "k256")]
pub use keys::k256;
#[cfg(feature = "rust-secp256k1")]
pub use keys::secp256k1;
#[cfg(all(feature = "ed25519", feature = "k256"))]
pub use keys::{ed25519_dalek, CombinedKey, CombinedPublicKey};

pub use keys::{EnrKey, EnrKeyUnambiguous, EnrPublicKey};
pub use node_id::NodeId;
use std::marker::PhantomData;

/// The "key" in an ENR record can be arbitrary bytes.
type Key = Vec<u8>;

const MAX_ENR_SIZE: usize = 300;

/// The ENR, allowing for arbitrary signing algorithms.
///
/// This struct will always have a valid signature, known public key type, sequence number and `NodeId`. All other parameters are variable/optional.
pub struct Enr<K: EnrKey> {
    /// ENR sequence number.
    seq: u64,

    /// The `NodeId` of the ENR record.
    node_id: NodeId,

    /// Key-value contents of the ENR. A BTreeMap is used to get the keys in sorted order, which is
    /// important for verifying the signature of the ENR.
    /// Everything is stored as raw RLP bytes.
    content: BTreeMap<Key, Bytes>,

    /// The signature of the ENR record, stored as bytes.
    signature: Vec<u8>,

    /// Marker to pin the generic.
    phantom: PhantomData<K>,
}

impl<K: EnrKey> Enr<K> {
    // getters //

    /// The `NodeId` for the record.
    #[must_use]
    pub const fn node_id(&self) -> NodeId {
        self.node_id
    }

    /// The current sequence number of the ENR record.
    #[must_use]
    pub const fn seq(&self) -> u64 {
        self.seq
    }

    /// Reads a custom key from the record if it exists, decoded as data.
    #[allow(clippy::missing_panics_doc)]
    pub fn get(&self, key: impl AsRef<[u8]>) -> Option<&[u8]> {
        // It's ok to decode any valid RLP value as data
        self.get_raw_rlp(key).map(|rlp_data| {
            rlp::Rlp::new(rlp_data)
                .data()
                .expect("All data is sanitized")
        })
    }

    /// Reads a custom key from the record if it exists, decoded as `T`.
    pub fn get_decodable<T: Decodable>(
        &self,
        key: impl AsRef<[u8]>,
    ) -> Option<Result<T, DecoderError>> {
        self.get_raw_rlp(key).map(|rlp_data| rlp::decode(rlp_data))
    }

    /// Reads a custom key from the record if it exists as raw RLP bytes.
    pub fn get_raw_rlp(&self, key: impl AsRef<[u8]>) -> Option<&[u8]> {
        self.content.get(key.as_ref()).map(AsRef::as_ref)
    }

    /// Returns an iterator over all key/value pairs in the ENR.
    pub fn iter(&self) -> impl Iterator<Item = (&Key, &[u8])> {
        self.content.iter().map(|(k, v)| (k, v.as_ref()))
    }

    /// Returns the IPv4 address of the ENR record if it is defined.
    #[must_use]
    pub fn ip4(&self) -> Option<Ipv4Addr> {
        if let Some(ip_bytes) = self.get("ip") {
            return match ip_bytes.len() {
                4 => {
                    let mut ip = [0_u8; 4];
                    ip.copy_from_slice(ip_bytes);
                    Some(Ipv4Addr::from(ip))
                }
                _ => None,
            };
        }
        None
    }

    /// Returns the IPv6 address of the ENR record if it is defined.
    #[must_use]
    pub fn ip6(&self) -> Option<Ipv6Addr> {
        if let Some(ip_bytes) = self.get("ip6") {
            return match ip_bytes.len() {
                16 => {
                    let mut ip = [0_u8; 16];
                    ip.copy_from_slice(ip_bytes);
                    Some(Ipv6Addr::from(ip))
                }
                _ => None,
            };
        }
        None
    }

    /// The `id` of ENR record if it is defined.
    #[must_use]
    pub fn id(&self) -> Option<String> {
        if let Some(id_bytes) = self.get("id") {
            return Some(String::from_utf8_lossy(id_bytes).to_string());
        }
        None
    }

    /// The TCP port of ENR record if it is defined.
    #[must_use]
    pub fn tcp4(&self) -> Option<u16> {
        self.get_decodable("tcp").and_then(Result::ok)
    }

    /// The IPv6-specific TCP port of ENR record if it is defined.
    #[must_use]
    pub fn tcp6(&self) -> Option<u16> {
        self.get_decodable("tcp6").and_then(Result::ok)
    }

    /// The UDP port of ENR record if it is defined.
    #[must_use]
    pub fn udp4(&self) -> Option<u16> {
        self.get_decodable("udp").and_then(Result::ok)
    }

    /// The IPv6-specific UDP port of ENR record if it is defined.
    #[must_use]
    pub fn udp6(&self) -> Option<u16> {
        self.get_decodable("udp6").and_then(Result::ok)
    }

    /// Provides a socket (based on the UDP port), if the IPv4 and UDP fields are specified.
    #[must_use]
    pub fn udp4_socket(&self) -> Option<SocketAddrV4> {
        if let Some(ip) = self.ip4() {
            if let Some(udp) = self.udp4() {
                return Some(SocketAddrV4::new(ip, udp));
            }
        }
        None
    }

    /// Provides a socket (based on the UDP port), if the IPv6 and UDP fields are specified.
    #[must_use]
    pub fn udp6_socket(&self) -> Option<SocketAddrV6> {
        if let Some(ip6) = self.ip6() {
            if let Some(udp6) = self.udp6() {
                return Some(SocketAddrV6::new(ip6, udp6, 0, 0));
            }
        }
        None
    }

    /// Provides a socket (based on the TCP port), if the IP and TCP fields are specified.
    #[must_use]
    pub fn tcp4_socket(&self) -> Option<SocketAddrV4> {
        if let Some(ip) = self.ip4() {
            if let Some(tcp) = self.tcp4() {
                return Some(SocketAddrV4::new(ip, tcp));
            }
        }
        None
    }

    /// Provides a socket (based on the TCP port), if the IPv6 and TCP6 fields are specified.
    #[must_use]
    pub fn tcp6_socket(&self) -> Option<SocketAddrV6> {
        if let Some(ip6) = self.ip6() {
            if let Some(tcp6) = self.tcp6() {
                return Some(SocketAddrV6::new(ip6, tcp6, 0, 0));
            }
        }
        None
    }

    /// The signature of the ENR record.
    #[must_use]
    pub fn signature(&self) -> &[u8] {
        &self.signature
    }

    /// Returns the public key of the ENR record.
    /// # Panics
    ///
    /// Will panic if the public key is not supported.
    #[must_use]
    pub fn public_key(&self) -> K::PublicKey {
        K::enr_to_public(&self.content).expect("ENR's can only be created with supported keys")
    }

    /// Verify the signature of the ENR record.
    #[must_use]
    pub fn verify(&self) -> bool {
        let pubkey = self.public_key();
        match self.id() {
            Some(ref id) if id == "v4" => pubkey.verify_v4(&self.rlp_content(), &self.signature),
            // unsupported identity schemes
            _ => false,
        }
    }

    /// Compare if the content of 2 Enr's match.
    #[must_use]
    pub fn compare_content(&self, other: &Self) -> bool {
        self.rlp_content() == other.rlp_content()
    }

    /// Provides the URL-safe base64 encoded "text" version of the ENR prefixed by "enr:".
    #[must_use]
    pub fn to_base64(&self) -> String {
        let hex = URL_SAFE_NO_PAD.encode(&rlp::encode(self));
        format!("enr:{hex}")
    }

    /// Returns the current size of the ENR.
    #[must_use]
    pub fn size(&self) -> usize {
        rlp::encode(self).len()
    }

    // Setters //

    /// Allows setting the sequence number to an arbitrary value.
    pub fn set_seq(&mut self, seq: u64, key: &K) -> Result<(), EnrError> {
        let prev_seq = self.seq;
        self.seq = seq;

        // sign the record
        let prev_signature = match self.sign(key) {
            Ok(signature) => signature,
            Err(e) => {
                self.seq = prev_seq;
                return Err(e);
            }
        };

        // check the size of the record
        if self.size() > MAX_ENR_SIZE {
            self.seq = prev_seq;
            self.signature = prev_signature;
            return Err(EnrError::ExceedsMaxSize);
        }

        // update the node id
        self.node_id = NodeId::from(key.public());

        Ok(())
    }

    /// Adds or modifies a key/value to the ENR record. A `EnrKey` is required to re-sign the record once
    /// modified.
    ///
    /// Returns the previous value as rlp encoded bytes in the record if it exists.
    pub fn insert<T: Encodable>(
        &mut self,
        key: impl AsRef<[u8]>,
        value: &T,
        enr_key: &K,
    ) -> Result<Option<Bytes>, EnrError> {
        let update = Update::insert(key, value);
        self.update(update, enr_key)
    }

    /// Update the [`Enr`] performing a single sequence number update with either a single
    /// [`Update`], a tuple of updates, or a [`Vec<Update>`]. The return value is the previous
    /// contents of the updated keys in the same order in which they are passed, and in the same
    /// form in which they were passed.
    ///
    /// # Examples
    /// ## Single update
    /// ```
    /// # use enr::{EnrBuilder, k256, Update};
    /// # use rand::thread_rng;
    /// # let mut rng = thread_rng();
    /// # use bytes::Bytes;
    /// let key = k256::ecdsa::SigningKey::random(&mut rng);
    ///
    /// let mut enr = EnrBuilder::new("v4").build(&key).unwrap();
    ///
    /// let update = Update::insert("foo", &172u8);
    /// let prev_foo = enr.update(update, &key).unwrap();
    ///
    /// assert_eq!(prev_foo, None);
    /// assert_eq!(enr.get_decodable::<u8>("foo").unwrap().unwrap(), 172u8);
    /// ```
    ///
    /// ## Multiple updates (Tuples and Vectors)
    /// ```
    /// # use enr::{EnrBuilder, k256, Update};
    /// # use rand::thread_rng;
    /// # let mut rng = thread_rng();
    /// # use bytes::Bytes;
    /// let key = k256::ecdsa::SigningKey::random(&mut rng);
    ///
    /// let mut enr = EnrBuilder::new("v4").build(&key).unwrap();
    ///
    /// // A tuple of updates
    /// let updates = (Update::remove("foo"), Update::insert("x", &16u8));
    /// let (prev_foo, prev_x) = enr.update(updates, &key).unwrap();
    ///
    /// assert_eq!(prev_foo, None);
    /// assert_eq!(prev_x, None);
    /// assert_eq!(enr.get("foo"), None);
    /// assert_eq!(enr.get_decodable::<u8>("x").unwrap().unwrap(), 16);
    ///
    /// // A vector of updates
    /// let updates = vec![Update::remove("foo"), Update::insert("x", &106u8)];
    /// let prev_values: Vec<Option<Bytes>> = enr.update(updates, &key).unwrap();
    /// assert_eq!(prev_values[0], None);
    /// assert_eq!(prev_values[1], Some(rlp::encode(&16u8).freeze()));
    /// assert_eq!(enr.get("foo"), None);
    /// assert_eq!(enr.get_decodable::<u8>("x").unwrap().unwrap(), 106);

    /// ```
    pub fn update<Updates: update::UpdatesT>(
        &mut self,
        updates: Updates,
        signing_key: &K,
    ) -> Result<<Updates::ValidatedUpdates as update::ValidUpdatesT>::Output, EnrError> {
        update::Guard::new(self, updates)?.finish(signing_key)
    }

    /// Adds or modifies a key/value to the ENR record. A `EnrKey` is required to re-sign the record once
    /// modified. The value here is interpreted as raw RLP data.
    ///
    /// Returns the previous value as rlp encoded bytes in the record if it exists.
    pub fn insert_raw_rlp(
        &mut self,
        key: impl AsRef<[u8]>,
        value: Bytes,
        enr_key: &K,
    ) -> Result<Option<Bytes>, EnrError> {
        let update = Update::insert_raw(key, value);
        self.update(update, enr_key)
    }

    /// Sets the `ip` field of the ENR. Returns any pre-existing IP address in the record.
    pub fn set_ip(&mut self, ip: IpAddr, key: &K) -> Result<Option<IpAddr>, EnrError> {
        match ip {
            IpAddr::V4(addr) => {
                let prev_value = self.insert("ip", &addr.octets().as_ref(), key)?;
                if let Some(bytes) = prev_value {
                    if bytes.len() == 4 {
                        let mut v = [0_u8; 4];
                        v.copy_from_slice(&bytes);
                        return Ok(Some(IpAddr::V4(Ipv4Addr::from(v))));
                    }
                }
            }
            IpAddr::V6(addr) => {
                let prev_value = self.insert("ip6", &addr.octets().as_ref(), key)?;
                if let Some(bytes) = prev_value {
                    if bytes.len() == 16 {
                        let mut v = [0_u8; 16];
                        v.copy_from_slice(&bytes);
                        return Ok(Some(IpAddr::V6(Ipv6Addr::from(v))));
                    }
                }
            }
        }

        Ok(None)
    }

    /// Sets the `udp` field of the ENR. Returns any pre-existing UDP port in the record.
    pub fn set_udp4(&mut self, udp: u16, key: &K) -> Result<Option<u16>, EnrError> {
        if let Some(udp_bytes) = self.insert("udp", &udp, key)? {
            return Ok(rlp::decode(&udp_bytes).ok());
        }
        Ok(None)
    }

    /// Sets the `udp6` field of the ENR. Returns any pre-existing UDP port in the record.
    pub fn set_udp6(&mut self, udp: u16, key: &K) -> Result<Option<u16>, EnrError> {
        if let Some(udp_bytes) = self.insert("udp6", &udp, key)? {
            return Ok(rlp::decode(&udp_bytes).ok());
        }
        Ok(None)
    }

    /// Sets the `tcp` field of the ENR. Returns any pre-existing tcp port in the record.
    pub fn set_tcp4(&mut self, tcp: u16, key: &K) -> Result<Option<u16>, EnrError> {
        if let Some(tcp_bytes) = self.insert("tcp", &tcp, key)? {
            return Ok(rlp::decode(&tcp_bytes).ok());
        }
        Ok(None)
    }

    /// Sets the `tcp6` field of the ENR. Returns any pre-existing tcp6 port in the record.
    pub fn set_tcp6(&mut self, tcp: u16, key: &K) -> Result<Option<u16>, EnrError> {
        if let Some(tcp_bytes) = self.insert("tcp6", &tcp, key)? {
            return Ok(rlp::decode(&tcp_bytes).ok());
        }
        Ok(None)
    }

    /// Sets the IP and UDP port in a single update with a single increment in sequence number.
    pub fn set_udp_socket(&mut self, socket: SocketAddr, key: &K) -> Result<(), EnrError> {
        let ip_update = match socket.ip() {
            IpAddr::V4(ip4) => Update::insert("ip", &ip4.octets().as_ref()),
            IpAddr::V6(ip6) => Update::insert("ip6", &ip6.octets().as_ref()),
        };
        let port_update = Update::insert("udp", &socket.port());
        self.update((ip_update, port_update), key)?;
        Ok(())
    }

    /// Sets the IP and TCP port in a single update with a single increment in sequence number.
    pub fn set_tcp_socket(&mut self, socket: SocketAddr, key: &K) -> Result<(), EnrError> {
        let ip_update = match socket.ip() {
            IpAddr::V4(ip4) => Update::insert("ip", &ip4.octets().as_ref()),
            IpAddr::V6(ip6) => Update::insert("ip6", &ip6.octets().as_ref()),
        };
        let port_update = Update::insert("tcp", &socket.port());
        self.update((ip_update, port_update), key)?;
        Ok(())
    }

    /// Allows removing a key.
    pub fn remove(
        &mut self,
        to_remove: impl AsRef<[u8]>,
        enr_key: &K,
    ) -> Result<Option<Bytes>, EnrError> {
        self.update(Update::remove(to_remove), enr_key)
    }

    /// Returns wether the node can be reached over UDP or not.
    #[must_use]
    pub fn is_udp_reachable(&self) -> bool {
        self.udp4_socket().is_some() || self.udp6_socket().is_some()
    }

    /// Returns wether the node can be reached over TCP or not.
    #[must_use]
    pub fn is_tcp_reachable(&self) -> bool {
        self.tcp4_socket().is_some() || self.tcp6_socket().is_some()
    }

    // Private Functions //

    /// Encodes the ENR's content (signature(optional) + sequence number + ordered (key, value) pairs) into the stream.
    fn append_rlp_content(&self, stream: &mut RlpStream, include_signature: bool) {
        let item_count = usize::from(include_signature) + 1 + self.content.len() * 2;
        stream.begin_list(item_count);
        if include_signature {
            stream.append(&self.signature);
        }
        stream.append(&self.seq);
        for (k, v) in &self.content {
            // Keys are bytes
            stream.append(k);
            // Values are raw RLP encoded data
            stream.append_raw(v, 1);
        }
    }

    /// Encodes the ENR's content (sequence number + ordered (key, value) pairs).
    fn rlp_content(&self) -> BytesMut {
        let mut stream = RlpStream::new_with_buffer(BytesMut::with_capacity(MAX_ENR_SIZE));
        let include_signature = false;
        self.append_rlp_content(&mut stream, include_signature);
        stream.out()
    }

<<<<<<< HEAD
    fn compute_signature(&self, key: &K) -> Result<Vec<u8>, EnrError> {
        match self.id() {
            Some(ref id) if id == "v4" => key
=======
    /// Compute the enr's signature with the given key.
    fn compute_signature(&self, signing_key: &K) -> Result<Vec<u8>, EnrError> {
        match self.id() {
            Some(ref id) if id == "v4" => signing_key
>>>>>>> 67502cab
                .sign_v4(&self.rlp_content())
                .map_err(|_| EnrError::SigningError),
            // other identity schemes are unsupported
            _ => Err(EnrError::UnsupportedIdentityScheme),
        }
    }

    /// Signs the ENR record based on the identity scheme. Currently only "v4" is supported.
<<<<<<< HEAD
=======
    /// The previous signature is returned.
>>>>>>> 67502cab
    fn sign(&mut self, key: &K) -> Result<Vec<u8>, EnrError> {
        let new_signature = self.compute_signature(key)?;
        Ok(std::mem::replace(&mut self.signature, new_signature))
    }
}

// traits //

impl<K: EnrKey> Clone for Enr<K> {
    fn clone(&self) -> Self {
        Self {
            seq: self.seq,
            node_id: self.node_id,
            content: self.content.clone(),
            signature: self.signature.clone(),
            phantom: self.phantom,
        }
    }
}

impl<K: EnrKey> std::cmp::Eq for Enr<K> {}

impl<K: EnrKey> PartialEq for Enr<K> {
    fn eq(&self, other: &Self) -> bool {
        self.seq == other.seq && self.node_id == other.node_id && self.signature == other.signature
    }
}

impl<K: EnrKey> Hash for Enr<K> {
    fn hash<H: Hasher>(&self, state: &mut H) {
        self.seq.hash(state);
        self.node_id.hash(state);
        // since the struct should always have a valid signature, we can hash the signature
        // directly, rather than hashing the content.
        self.signature.hash(state);
    }
}

impl<K: EnrKey> std::fmt::Display for Enr<K> {
    fn fmt(&self, f: &mut std::fmt::Formatter) -> std::fmt::Result {
        write!(f, "{}", self.to_base64())
    }
}

#[allow(clippy::missing_fields_in_debug)]
impl<K: EnrKey> std::fmt::Debug for Enr<K> {
    fn fmt(&self, f: &mut std::fmt::Formatter) -> std::fmt::Result {
        struct OtherPairs<'a>(&'a BTreeMap<Key, Bytes>);

        impl<'a> std::fmt::Debug for OtherPairs<'a> {
            fn fmt(&self, f: &mut std::fmt::Formatter) -> std::fmt::Result {
                f.debug_list()
                    .entries(
                        self.0
                            .iter()
                            .filter(|(key, _)| {
                                // skip all pairs already covered as fields
                                !["id", "ip", "ip6", "udp", "udp6", "tcp", "tcp6"]
                                    .iter()
                                    .any(|k| k.as_bytes() == key.as_slice())
                            })
                            .map(|(key, val)| (String::from_utf8_lossy(key), hex::encode(val))),
                    )
                    .finish()
            }
        }

        f.debug_struct("Enr")
            .field("id", &self.id())
            .field("seq", &self.seq())
            .field("NodeId", &self.node_id())
            .field("signature", &hex::encode(&self.signature))
            .field("IpV4 UDP Socket", &self.udp4_socket())
            .field("IpV6 UDP Socket", &self.udp6_socket())
            .field("IpV4 TCP Socket", &self.tcp4_socket())
            .field("IpV6 TCP Socket", &self.tcp6_socket())
            .field("Other Pairs", &OtherPairs(&self.content))
            .finish()
    }
}

/// Convert a URL-SAFE base64 encoded ENR into an ENR.
impl<K: EnrKey> FromStr for Enr<K> {
    type Err = String;

    fn from_str(base64_string: &str) -> Result<Self, Self::Err> {
        if base64_string.len() < 4 {
            return Err("Invalid ENR string".to_string());
        }
        // support both enr prefix and not
        let mut decode_string = base64_string;
        if base64_string.starts_with("enr:") {
            decode_string = decode_string
                .get(4..)
                .ok_or_else(|| "Invalid ENR string".to_string())?;
        }
        let bytes = URL_SAFE_NO_PAD
            .decode(decode_string)
            .map_err(|e| format!("Invalid base64 encoding: {e:?}"))?;
        rlp::decode(&bytes).map_err(|e| format!("Invalid ENR: {e:?}"))
    }
}

#[cfg(feature = "serde")]
impl<K: EnrKey> Serialize for Enr<K> {
    fn serialize<S>(&self, serializer: S) -> Result<S::Ok, S::Error>
    where
        S: Serializer,
    {
        serializer.serialize_str(&self.to_base64())
    }
}

#[cfg(feature = "serde")]
impl<'de, K: EnrKey> Deserialize<'de> for Enr<K> {
    fn deserialize<D>(deserializer: D) -> Result<Self, D::Error>
    where
        D: Deserializer<'de>,
    {
        let s: String = Deserialize::deserialize(deserializer)?;
        Self::from_str(&s).map_err(D::Error::custom)
    }
}

impl<K: EnrKey> rlp::Encodable for Enr<K> {
    fn rlp_append(&self, stream: &mut RlpStream) {
        let include_signature = true;
        self.append_rlp_content(stream, include_signature);
    }
}

impl<K: EnrKey> rlp::Decodable for Enr<K> {
    fn decode(rlp: &Rlp) -> Result<Self, DecoderError> {
        if rlp.as_raw().len() > MAX_ENR_SIZE {
            return Err(DecoderError::Custom("enr exceeds max size"));
        }

        if !rlp.is_list() {
            debug!("Failed to decode ENR. Not an RLP list: {}", rlp);
            return Err(DecoderError::RlpExpectedToBeList);
        }

        // verify there is no extra data
        let payload_info = rlp.payload_info()?;
        if rlp.as_raw().len() != payload_info.header_len + payload_info.value_len {
            return Err(DecoderError::RlpInconsistentLengthAndData);
        }

        let mut rlp_iter = rlp.iter();

        if rlp_iter.len() == 0 || rlp_iter.len() % 2 != 0 {
            debug!("Failed to decode ENR. List size is not a multiple of 2.");
            return Err(DecoderError::Custom("List not a multiple of two"));
        }

        let signature = rlp_iter
            .next()
            .ok_or(DecoderError::Custom("List is empty"))?
            .data()?;
        let seq = rlp_iter
            .next()
            .ok_or(DecoderError::Custom("List has only one item"))?
            .as_val()?;

        let mut content = BTreeMap::new();
        let mut prev: Option<&[u8]> = None;
        while let Some(key) = rlp_iter.next() {
            let key = key.data()?;
            let item = rlp_iter
                .next()
                .ok_or(DecoderError::Custom("List not a multiple of 2"))?;

            // Sanitize the data
            if is_keyof_u16(key) {
                item.as_val::<u16>()?;
            } else {
                item.data()?;
            }
            let value = item.as_raw();

            if prev.is_some() && prev >= Some(key) {
                return Err(DecoderError::Custom("Unsorted keys"));
            }
            prev = Some(key);
            content.insert(key.to_vec(), Bytes::copy_from_slice(value));
        }

        // verify we know the signature type
        let public_key = K::enr_to_public(&content)?;

        // calculate the node id
        let node_id = NodeId::from(public_key);

        let enr = Self {
            seq,
            node_id,
            signature: signature.into(),
            content,
            phantom: PhantomData,
        };

        // verify the signature before returning
        // if the public key is of an unknown type, this will fail.
        // An ENR record will always have a valid public-key and therefore node-id
        if !enr.verify() {
            return Err(DecoderError::Custom("Invalid Signature"));
        }
        Ok(enr)
    }
}

/// Owning iterator over all key/value pairs in the ENR.
pub struct EnrIntoIter {
    inner: <BTreeMap<Key, Bytes> as IntoIterator>::IntoIter,
}

impl Iterator for EnrIntoIter {
    type Item = (Key, Bytes);

    fn next(&mut self) -> Option<Self::Item> {
        self.inner.next()
    }
}

impl<K: EnrKey> IntoIterator for Enr<K> {
    type Item = (Key, Bytes);

    type IntoIter = EnrIntoIter;

    fn into_iter(self) -> Self::IntoIter {
        EnrIntoIter {
            inner: self.content.into_iter(),
        }
    }
}

pub(crate) fn digest(b: &[u8]) -> [u8; 32] {
    let mut output = [0_u8; 32];
    output.copy_from_slice(&Keccak256::digest(b));
    output
}

const fn is_keyof_u16(key: &[u8]) -> bool {
    matches!(key, b"tcp" | b"tcp6" | b"udp" | b"udp6")
}

#[cfg(test)]
#[cfg(feature = "k256")]
mod tests {
    use super::*;
    use std::convert::TryFrom;
    use std::net::Ipv4Addr;

    type DefaultEnr = Enr<k256::ecdsa::SigningKey>;

    #[cfg(feature = "k256")]
    #[test]
    fn test_vector_k256() {
        let valid_record = hex::decode("f884b8407098ad865b00a582051940cb9cf36836572411a47278783077011599ed5cd16b76f2635f4e234738f30813a89eb9137e3e3df5266e3a1f11df72ecf1145ccb9c01826964827634826970847f00000189736563703235366b31a103ca634cae0d49acb401d8a4c6b6fe8c55b70d115bf400769cc1400f3258cd31388375647082765f").unwrap();
        let signature = hex::decode("7098ad865b00a582051940cb9cf36836572411a47278783077011599ed5cd16b76f2635f4e234738f30813a89eb9137e3e3df5266e3a1f11df72ecf1145ccb9c").unwrap();
        let expected_pubkey =
            hex::decode("03ca634cae0d49acb401d8a4c6b6fe8c55b70d115bf400769cc1400f3258cd3138")
                .unwrap();

        let enr = rlp::decode::<DefaultEnr>(&valid_record).unwrap();

        let pubkey = enr.public_key().encode();

        assert_eq!(enr.ip4(), Some(Ipv4Addr::new(127, 0, 0, 1)));
        assert_eq!(enr.id(), Some(String::from("v4")));
        assert_eq!(enr.udp4(), Some(30303));
        assert_eq!(enr.tcp4(), None);
        assert_eq!(enr.signature(), &signature[..]);
        assert_eq!(pubkey.to_vec(), expected_pubkey);
        assert!(enr.verify());
    }

    #[cfg(feature = "k256")]
    #[test]
    fn test_vector_2() {
        let text = "enr:-IS4QHCYrYZbAKWCBRlAy5zzaDZXJBGkcnh4MHcBFZntXNFrdvJjX04jRzjzCBOonrkTfj499SZuOh8R33Ls8RRcy5wBgmlkgnY0gmlwhH8AAAGJc2VjcDI1NmsxoQPKY0yuDUmstAHYpMa2_oxVtw0RW_QAdpzBQA8yWM0xOIN1ZHCCdl8";
        let signature = hex::decode("7098ad865b00a582051940cb9cf36836572411a47278783077011599ed5cd16b76f2635f4e234738f30813a89eb9137e3e3df5266e3a1f11df72ecf1145ccb9c").unwrap();
        let expected_pubkey =
            hex::decode("03ca634cae0d49acb401d8a4c6b6fe8c55b70d115bf400769cc1400f3258cd3138")
                .unwrap();
        let expected_node_id =
            hex::decode("a448f24c6d18e575453db13171562b71999873db5b286df957af199ec94617f7")
                .unwrap();

        let enr = text.parse::<DefaultEnr>().unwrap();
        let pubkey = enr.public_key().encode();
        assert_eq!(enr.ip4(), Some(Ipv4Addr::new(127, 0, 0, 1)));
        assert_eq!(enr.ip6(), None);
        assert_eq!(enr.id(), Some(String::from("v4")));
        assert_eq!(enr.udp4(), Some(30303));
        assert_eq!(enr.udp6(), None);
        assert_eq!(enr.tcp4(), None);
        assert_eq!(enr.tcp6(), None);
        assert_eq!(enr.signature(), &signature[..]);
        assert_eq!(pubkey.to_vec(), expected_pubkey);
        assert_eq!(enr.node_id().raw().to_vec(), expected_node_id);

        assert!(enr.verify());
    }

    #[cfg(feature = "k256")]
    #[test]
    fn test_vector_2_k256() {
        let text = "enr:-IS4QHCYrYZbAKWCBRlAy5zzaDZXJBGkcnh4MHcBFZntXNFrdvJjX04jRzjzCBOonrkTfj499SZuOh8R33Ls8RRcy5wBgmlkgnY0gmlwhH8AAAGJc2VjcDI1NmsxoQPKY0yuDUmstAHYpMa2_oxVtw0RW_QAdpzBQA8yWM0xOIN1ZHCCdl8";
        let signature = hex::decode("7098ad865b00a582051940cb9cf36836572411a47278783077011599ed5cd16b76f2635f4e234738f30813a89eb9137e3e3df5266e3a1f11df72ecf1145ccb9c").unwrap();
        let expected_pubkey =
            hex::decode("03ca634cae0d49acb401d8a4c6b6fe8c55b70d115bf400769cc1400f3258cd3138")
                .unwrap();
        let expected_node_id =
            hex::decode("a448f24c6d18e575453db13171562b71999873db5b286df957af199ec94617f7")
                .unwrap();

        let enr = text.parse::<Enr<k256::ecdsa::SigningKey>>().unwrap();
        let pubkey = enr.public_key().encode();
        assert_eq!(enr.ip4(), Some(Ipv4Addr::new(127, 0, 0, 1)));
        assert_eq!(enr.ip6(), None);
        assert_eq!(enr.id(), Some(String::from("v4")));
        assert_eq!(enr.udp4(), Some(30303));
        assert_eq!(enr.udp6(), None);
        assert_eq!(enr.tcp4(), None);
        assert_eq!(enr.tcp6(), None);
        assert_eq!(enr.signature(), &signature[..]);
        assert_eq!(pubkey.to_vec(), expected_pubkey);
        assert_eq!(enr.node_id().raw().to_vec(), expected_node_id);

        assert!(enr.verify());
    }

    // the values in the content are rlp lists
    #[test]
    fn test_rlp_list_value() {
        let text = "enr:-Je4QH0uN2HkMRmscUp6yvyTOPGtOg9U6lCxBFvCGynyystnDNRJbfz5GhXXY2lcu9tsghMxRiYHoznBwG46GQ7dfm0og2V0aMfGhMvbiDiAgmlkgnY0gmlwhA6hJmuJc2VjcDI1NmsxoQJBP4kg9GNBurV3uVXgR72u1n-XIABibUZLT1WvJLKwvIN0Y3CCdyeDdWRwgncn";
        let signature = hex::decode("7d2e3761e43119ac714a7acafc9338f1ad3a0f54ea50b1045bc21b29f2cacb670cd4496dfcf91a15d763695cbbdb6c821331462607a339c1c06e3a190edd7e6d").unwrap();
        let expected_pubkey =
            hex::decode("02413f8920f46341bab577b955e047bdaed67f972000626d464b4f55af24b2b0bc")
                .unwrap();
        let enr = text.parse::<DefaultEnr>().unwrap();

        assert_eq!(enr.ip4(), Some(Ipv4Addr::new(14, 161, 38, 107)));
        assert_eq!(enr.id(), Some(String::from("v4")));
        assert_eq!(enr.udp4(), Some(30503));
        assert_eq!(enr.tcp4(), Some(30503));
        assert_eq!(enr.seq(), 40);
        assert_eq!(enr.signature(), &signature[..]);
        assert_eq!(enr.public_key().encode().to_vec(), expected_pubkey);

        assert!(enr.verify());
    }

    #[cfg(feature = "k256")]
    #[test]
    fn test_read_enr_base64url_decoding_enforce_no_pad_no_extra_trailingbits() {
        let test_data = [
            ("padded", "Invalid base64 encoding: InvalidPadding", "enr:-IS4QHCYrYZbAKWCBRlAy5zzaDZXJBGkcnh4MHcBFZntXNFrdvJjX04jRzjzCBOonrkTfj499SZuOh8R33Ls8RRcy5wBgmlkgnY0gmlwhH8AAAGJc2VjcDI1NmsxoQPKY0yuDUmstAHYpMa2_oxVtw0RW_QAdpzBQA8yWM0xOIN1ZHCCdl8="),
            ("extra trailing bits", "Invalid base64 encoding: InvalidLastSymbol(178, 57)", "enr:-IS4QHCYrYZbAKWCBRlAy5zzaDZXJBGkcnh4MHcBFZntXNFrdvJjX04jRzjzCBOonrkTfj499SZuOh8R33Ls8RRcy5wBgmlkgnY0gmlwhH8AAAGJc2VjcDI1NmsxoQPKY0yuDUmstAHYpMa2_oxVtw0RW_QAdpzBQA8yWM0xOIN1ZHCCdl9"),
        ];
        for (test_name, err, text) in test_data {
            assert_eq!(text.parse::<DefaultEnr>().unwrap_err(), err, "{test_name}",);
        }
    }

    #[cfg(feature = "k256")]
    #[test]
    fn test_read_enr_no_prefix() {
        let text = "-Iu4QM-YJF2RRpMcZkFiWzMf2kRd1A5F1GIekPa4Sfi_v0DCLTDBfOMTMMWJhhawr1YLUPb5008CpnBKrgjY3sstjfgCgmlkgnY0gmlwhH8AAAGJc2VjcDI1NmsxoQP8u1uyQFyJYuQUTyA1raXKhSw1HhhxNUQ2VE52LNHWMIN0Y3CCIyiDdWRwgiMo";
        text.parse::<DefaultEnr>().unwrap();
    }

    #[cfg(feature = "k256")]
    #[test]
    fn test_read_enr_prefix() {
        let text = "enr:-Iu4QM-YJF2RRpMcZkFiWzMf2kRd1A5F1GIekPa4Sfi_v0DCLTDBfOMTMMWJhhawr1YLUPb5008CpnBKrgjY3sstjfgCgmlkgnY0gmlwhH8AAAGJc2VjcDI1NmsxoQP8u1uyQFyJYuQUTyA1raXKhSw1HhhxNUQ2VE52LNHWMIN0Y3CCIyiDdWRwgiMo";
        text.parse::<DefaultEnr>().unwrap();
    }

    #[cfg(feature = "k256")]
    #[test]
    fn test_read_enr_reject_too_large_record() {
        // 300-byte rlp encoded content, record creation should succeed.
        let text = concat!("enr:-QEpuEDaLyrPP4gxBI9YL7QE9U1tZig_Nt8rue8bRIuYv_IMziFc8OEt3LQMwkwt6da-Z0Y8BaqkDalZbBq647UtV2ei",
                           "AYJpZIJ2NIJpcIR_AAABiXNlY3AyNTZrMaEDymNMrg1JrLQB2KTGtv6MVbcNEVv0AHacwUAPMljNMTiDdWRwgnZferiieHh4",
                           "eHh4eHh4eHh4eHh4eHh4eHh4eHh4eHh4eHh4eHh4eHh4eHh4eHh4eHh4eHh4eHh4eHh4eHh4eHh4eHh4eHh4eHh4eHh4eHh4",
                           "eHh4eHh4eHh4eHh4eHh4eHh4eHh4eHh4eHh4eHh4eHh4eHh4eHh4eHh4eHh4eHh4eHh4eHh4eHh4eHh4eHh4eHh4eHh4eHh4",
                           "eHh4eHh4eHh4eHh4eHh4");
        let mut record = text.parse::<DefaultEnr>().unwrap();
        // Ensures the size check when creating a record from string is
        // consistent with the internal ones, such as when updating a record
        // field.
        let key_data =
            hex::decode("b71c71a67e1177ad4e901695e1b4b9ee17ae16c6668d313eac2f96dbcda3f291")
                .unwrap();
        let key = k256::ecdsa::SigningKey::from_slice(&key_data).unwrap();
        assert!(record.set_udp4(record.udp4().unwrap(), &key).is_ok());

        // 301-byte rlp encoded content, record creation should fail.
        let text = concat!("enr:-QEquEBxABglcZbIGKJ8RHDCp2Ft59tdf61RhV3XXf2BKTlKE2XwzNfihH-46hKkANsXaGRwH8Dp7a3lTrKiv2FMMaFY",
                           "AYJpZIJ2NIJpcIR_AAABiXNlY3AyNTZrMaEDymNMrg1JrLQB2KTGtv6MVbcNEVv0AHacwUAPMljNMTiDdWRwgnZferijeHh4",
                           "eHh4eHh4eHh4eHh4eHh4eHh4eHh4eHh4eHh4eHh4eHh4eHh4eHh4eHh4eHh4eHh4eHh4eHh4eHh4eHh4eHh4eHh4eHh4eHh4",
                           "eHh4eHh4eHh4eHh4eHh4eHh4eHh4eHh4eHh4eHh4eHh4eHh4eHh4eHh4eHh4eHh4eHh4eHh4eHh4eHh4eHh4eHh4eHh4eHh4",
                           "eHh4eHh4eHh4eHh4eHh4eA");
        assert!(text
            .parse::<DefaultEnr>()
            .unwrap_err()
            .contains("enr exceeds max size"));
    }

    #[cfg(feature = "k256")]
    #[test]
    fn test_read_enr_rlp_decoding_reject_extra_data() {
        // Valid record
        let record_hex1 = concat!(
            "f884b8407098ad865b00a582051940cb9cf36836572411a47278783077011599",
            "ed5cd16b76f2635f4e234738f30813a89eb9137e3e3df5266e3a1f11df72ecf1",
            "145ccb9c01826964827634826970847f00000189736563703235366b31a103ca",
            "634cae0d49acb401d8a4c6b6fe8c55b70d115bf400769cc1400f3258cd313883",
            "75647082765f"
        );
        // Invalid record
        // Replaces prefix "f884" with "f883", items payload length in bytes: 0x84 -> 0x83
        let record_hex2 = concat!(
            "f883b8407098ad865b00a582051940cb9cf36836572411a47278783077011599",
            "ed5cd16b76f2635f4e234738f30813a89eb9137e3e3df5266e3a1f11df72ecf1",
            "145ccb9c01826964827634826970847f00000189736563703235366b31a103ca",
            "634cae0d49acb401d8a4c6b6fe8c55b70d115bf400769cc1400f3258cd313883",
            "75647082765f"
        );
        // Invalid record
        // Appends one byte 252 (0xfc), 1-byte extra data
        let record_hex3 = concat!(
            "f884b8407098ad865b00a582051940cb9cf36836572411a47278783077011599",
            "ed5cd16b76f2635f4e234738f30813a89eb9137e3e3df5266e3a1f11df72ecf1",
            "145ccb9c01826964827634826970847f00000189736563703235366b31a103ca",
            "634cae0d49acb401d8a4c6b6fe8c55b70d115bf400769cc1400f3258cd313883",
            "75647082765ffc"
        );

        let valid_record = hex::decode(record_hex1).unwrap();
        let expected_pubkey =
            hex::decode("03ca634cae0d49acb401d8a4c6b6fe8c55b70d115bf400769cc1400f3258cd3138")
                .unwrap();

        let enr = rlp::decode::<DefaultEnr>(&valid_record).unwrap();
        let pubkey = enr.public_key().encode();
        assert_eq!(pubkey.to_vec(), expected_pubkey);
        assert!(enr.verify());

        let invalid_record = hex::decode(record_hex2).unwrap();
        rlp::decode::<DefaultEnr>(&invalid_record).expect_err("should reject extra data");

        let invalid_record = hex::decode(record_hex3).unwrap();
        rlp::decode::<DefaultEnr>(&invalid_record).expect_err("should reject extra data");
    }

    /// Tests that RLP integers decoding rejects any item with leading zeroes.
    #[cfg(feature = "k256")]
    #[test]
    fn test_rlp_integer_decoding() {
        // Uses the example node from the ENR spec.
        //
        // We first replace "seq" 0x01 with 0x0001 for a leading zero byte,
        // and then construct the RLP.
        //
        // ```
        // seq = bytes.fromhex('0001')  # replaces 0x01
        // rlp_data = encode(
        //     [
        //         0x7098ad865b00a582051940cb9cf36836572411a47278783077011599ed5cd16b76f2635f4e234738f30813a89eb9137e3e3df5266e3a1f11df72ecf1145ccb9c,
        //         seq, 'id', 'v4', 'ip', 0x7f000001, 'secp256k1', bytes.fromhex(
        //         '03ca634cae0d49acb401d8a4c6b6fe8c55b70d115bf400769cc1400f3258cd3138'), 'udp', 0x765f])
        // textual_form = "enr:" + urlsafe_b64encode(rlp_data).decode('utf-8').rstrip('=')
        // print(textual_form)
        // ```
        let text = "enr:-Ia4QHCYrYZbAKWCBRlAy5zzaDZXJBGkcnh4MHcBFZntXNFrdvJjX04jRzjzCBOonrkTfj499SZuOh8R33Ls8RRcy5yCAAGCaWSCdjSCaXCEfwAAAYlzZWNwMjU2azGhA8pjTK4NSay0Adikxrb-jFW3DRFb9AB2nMFADzJYzTE4g3VkcIJ2Xw";
        assert_eq!(
            text.parse::<DefaultEnr>().unwrap_err(),
            "Invalid ENR: RlpInvalidIndirection"
        );
    }

    #[cfg(feature = "rust-secp256k1")]
    #[test]
    fn test_encode_decode_secp256k1() {
        let mut rng = secp256k1::rand::thread_rng();
        let key = secp256k1::SecretKey::new(&mut rng);
        let ip = Ipv4Addr::new(127, 0, 0, 1);
        let tcp = 3000;

        let enr = {
            let mut builder = EnrBuilder::new("v4");
            builder.ip4(ip);
            builder.tcp4(tcp);
            builder.build(&key).unwrap()
        };

        let encoded_enr = rlp::encode(&enr);

        let decoded_enr = rlp::decode::<Enr<secp256k1::SecretKey>>(&encoded_enr).unwrap();

        assert_eq!(decoded_enr.id(), Some("v4".into()));
        assert_eq!(decoded_enr.ip4(), Some(ip));
        assert_eq!(decoded_enr.tcp4(), Some(tcp));
        // Must compare encoding as the public key itself can be different
        assert_eq!(decoded_enr.public_key().encode(), key.public().encode());
        assert!(decoded_enr.verify());
    }

    #[cfg(feature = "rust-secp256k1")]
    #[test]
    fn test_secp256k1_sign_ecdsa_with_mock_noncedata() {
        // Uses the example record from the ENR spec.
        //
        // The feature "rust-secp256k1" creates ECDSA signatures with additional random data.
        // Under the unit testing environment, the mock value `MOCK_ECDSA_NONCE_ADDITIONAL_DATA`
        // is always used.
        //
        // The expected ENR textual form `expected_enr_base64` is constructed by a Python script:
        // ```
        // key = SigningKey.from_secret_exponent(
        //     0xb71c71a67e1177ad4e901695e1b4b9ee17ae16c6668d313eac2f96dbcda3f291, curve=SECP256k1)
        //
        // # Builds content RLP
        // rlp_data = encode([1, 'id', 'v4', 'ip', 0x7f000001, 'secp256k1', bytes.fromhex(
        //     '03ca634cae0d49acb401d8a4c6b6fe8c55b70d115bf400769cc1400f3258cd3138'), 'udp', 0x765f])
        // rlp_data_hash = keccak(rlp_data)
        //
        // # Signs the content RLP **with** the additional data.
        // additional_data = bytes.fromhex(
        //     'baaaaaadbaaaaaadbaaaaaadbaaaaaadbaaaaaadbaaaaaadbaaaaaadbaaaaaad')
        // content_signature = key.sign_digest_deterministic(rlp_data_hash, hashfunc=sha256,
        //                                                   sigencode=sigencode_string_canonize,
        //                                                   extra_entropy=additional_data)
        // rlp_with_signature = encode(
        //     [content_signature, 1, 'id', 'v4', 'ip', 0x7f000001, 'secp256k1', bytes.fromhex(
        //         '03ca634cae0d49acb401d8a4c6b6fe8c55b70d115bf400769cc1400f3258cd3138'), 'udp', 0x765f])
        // textual_form = "enr:" + urlsafe_b64encode(rlp_with_signature).decode('utf-8').rstrip('=')
        // ```
        let expected_enr_base64 = "enr:-IS4QLJYdRwxdy-AbzWC6wL9ooB6O6uvCvJsJ36rbJztiAs1JzPY0__YkgFzZwNUuNhm1BDN6c4-UVRCJP9bXNCmoDYBgmlkgnY0gmlwhH8AAAGJc2VjcDI1NmsxoQPKY0yuDUmstAHYpMa2_oxVtw0RW_QAdpzBQA8yWM0xOIN1ZHCCdl8";

        let key_data =
            hex::decode("b71c71a67e1177ad4e901695e1b4b9ee17ae16c6668d313eac2f96dbcda3f291")
                .unwrap();
        let ip = Ipv4Addr::new(127, 0, 0, 1);
        let udp = 30303;

        let key = secp256k1::SecretKey::from_slice(&key_data).unwrap();
        let enr = EnrBuilder::new("v4").ip4(ip).udp4(udp).build(&key).unwrap();
        let enr_base64 = enr.to_base64();
        assert_eq!(enr_base64, expected_enr_base64);

        let enr = enr_base64.parse::<Enr<secp256k1::SecretKey>>().unwrap();
        assert!(enr.verify());
    }

    #[cfg(feature = "k256")]
    #[test]
    fn test_encode_decode_k256() {
        let key = k256::ecdsa::SigningKey::random(&mut rand::rngs::OsRng);
        let ip = Ipv4Addr::new(127, 0, 0, 1);
        let tcp = 3000;

        let enr = {
            let mut builder = EnrBuilder::new("v4");
            builder.ip(ip.into());
            builder.tcp4(tcp);
            builder.build(&key).unwrap()
        };

        let encoded_enr = rlp::encode(&enr);

        let decoded_enr = rlp::decode::<Enr<k256::ecdsa::SigningKey>>(&encoded_enr).unwrap();

        assert_eq!(decoded_enr.id(), Some("v4".into()));
        assert_eq!(decoded_enr.ip4(), Some(ip));
        assert_eq!(decoded_enr.tcp4(), Some(tcp));
        // Must compare encoding as the public key itself can be different
        assert_eq!(decoded_enr.public_key().encode(), key.public().encode());
        decoded_enr.public_key().encode_uncompressed();
        assert!(decoded_enr.verify());
    }

    #[cfg(all(feature = "ed25519", feature = "k256"))]
    #[test]
    fn test_encode_decode_ed25519() {
        let mut rng = rand::thread_rng();
        let key = ed25519_dalek::SigningKey::generate(&mut rng);
        let ip = Ipv4Addr::new(10, 0, 0, 1);
        let tcp = 30303;

        let enr = {
            let mut builder = EnrBuilder::new("v4");
            builder.ip4(ip);
            builder.tcp4(tcp);
            builder.build(&key).unwrap()
        };

        let encoded_enr = rlp::encode(&enr);
        let decoded_enr = rlp::decode::<Enr<CombinedKey>>(&encoded_enr).unwrap();

        assert_eq!(decoded_enr.id(), Some("v4".into()));
        assert_eq!(decoded_enr.ip4(), Some(ip));
        assert_eq!(decoded_enr.tcp4(), Some(tcp));
        assert_eq!(decoded_enr.public_key().encode(), key.public().encode());
        assert!(decoded_enr.verify());
    }

    #[test]
    fn test_add_key() {
        let mut rng = rand::thread_rng();
        let key = k256::ecdsa::SigningKey::random(&mut rng);
        let ip = Ipv4Addr::new(10, 0, 0, 1);
        let tcp = 30303;

        let mut enr = {
            let mut builder = EnrBuilder::new("v4");
            builder.ip(ip.into());
            builder.tcp4(tcp);
            builder.build(&key).unwrap()
        };

        enr.insert("random", &Vec::new(), &key).unwrap();
        assert!(enr.verify());
    }

    #[test]
    fn test_set_ip() {
        let mut rng = rand::thread_rng();
        let key = k256::ecdsa::SigningKey::random(&mut rng);
        let tcp = 30303;
        let ip = Ipv4Addr::new(10, 0, 0, 1);

        let mut enr = {
            let mut builder = EnrBuilder::new("v4");
            builder.tcp4(tcp);
            builder.build(&key).unwrap()
        };

        assert!(enr.set_ip(ip.into(), &key).is_ok());
        assert_eq!(enr.id(), Some("v4".into()));
        assert_eq!(enr.ip4(), Some(ip));
        assert_eq!(enr.tcp4(), Some(tcp));
        assert!(enr.verify());

        // Compare the encoding as the key itself can be different
        assert_eq!(enr.public_key().encode(), key.public().encode());
    }

    #[test]
    fn ip_mutation_static_node_id() {
        let mut rng = rand::thread_rng();
        let key = k256::ecdsa::SigningKey::random(&mut rng);
        let tcp = 30303;
        let udp = 30304;
        let ip = Ipv4Addr::new(10, 0, 0, 1);

        let mut enr = {
            let mut builder = EnrBuilder::new("v4");
            builder.ip(ip.into());
            builder.tcp4(tcp);
            builder.udp4(udp);
            builder.build(&key).unwrap()
        };

        let node_id = enr.node_id();

        enr.set_udp_socket("192.168.0.1:800".parse::<SocketAddr>().unwrap(), &key)
            .unwrap();
        assert_eq!(node_id, enr.node_id());
        assert_eq!(
            enr.udp4_socket(),
            "192.168.0.1:800".parse::<SocketAddrV4>().unwrap().into()
        );
    }

    #[cfg(all(feature = "ed25519", feature = "k256"))]
    #[test]
    fn combined_key_can_decode_all() {
        // generate a random secp256k1 key
        let key = k256::ecdsa::SigningKey::random(&mut rand::thread_rng());
        let ip = Ipv4Addr::new(192, 168, 0, 1);
        let enr_secp256k1 = EnrBuilder::new("v4")
            .ip(ip.into())
            .tcp4(8000)
            .build(&key)
            .unwrap();

        // encode to base64
        let base64_string_secp256k1 = enr_secp256k1.to_base64();

        // generate a random ed25519 key
        let key = ed25519_dalek::SigningKey::generate(&mut rand::thread_rng());
        let enr_ed25519 = EnrBuilder::new("v4")
            .ip(ip.into())
            .tcp4(8000)
            .build(&key)
            .unwrap();

        // encode to base64
        let base64_string_ed25519 = enr_ed25519.to_base64();

        // decode base64 strings of varying key types
        // decode the secp256k1 with default Enr
        let _decoded_enr_secp256k1: DefaultEnr = base64_string_secp256k1.parse().unwrap();
        // decode ed25519 ENRs
        let _decoded_enr_ed25519: Enr<ed25519_dalek::SigningKey> =
            base64_string_ed25519.parse().unwrap();

        // use the combined key to be able to decode either
        let _decoded_enr: Enr<CombinedKey> = base64_string_secp256k1
            .parse()
            .expect("Can decode both secp");
        let _decoded_enr: Enr<CombinedKey> = base64_string_ed25519.parse().unwrap();
    }

    #[test]
    fn test_remove_insert() {
        let mut rng = rand::thread_rng();
        let key = k256::ecdsa::SigningKey::random(&mut rng);
        let tcp = 30303;
        let mut topics = Vec::new();
        let mut s = RlpStream::new();
        s.begin_list(2);
        s.append(&"lighthouse");
        s.append(&"eth_syncing");
        topics.extend_from_slice(&s.out().freeze());

        let mut enr = {
            let mut builder = EnrBuilder::new("v4");
            builder.tcp4(tcp);
            builder.build(&key).unwrap()
        };

        assert_eq!(enr.tcp4(), Some(tcp));
        assert_eq!(enr.get("topics"), None);

        let topics: &[u8] = &topics;

<<<<<<< HEAD
        let updates = (Update::remove("tcp"), Update::insert("topics", &topics));
        let (prev_tcp, prev_topics) = enr.update(updates, &key).unwrap();
=======
        let (removed, inserted) = enr
            .remove_insert([b"tcp"].iter(), vec![(b"topics", topics)].into_iter(), &key)
            .unwrap();
>>>>>>> 67502cab

        assert_eq!(
            prev_tcp,
            Some(rlp::encode(&tcp.to_be_bytes().to_vec()).freeze())
        );
        assert_eq!(prev_topics, None);

        assert_eq!(enr.tcp4(), None);
        assert_eq!(enr.get("topics"), Some(topics));

        // Compare the encoding as the key itself can be different
        assert_eq!(enr.public_key().encode(), key.public().encode());
    }

    /// | n     | `rlp::encode(n.to_be_bytes())` | `rlp::encode::<u16>(n)` |
    /// | ----- | ------------------------------ | ----------------------- |
    /// | 0     | 0x820000                       | 0x80
    /// | 30    | 0x82001e                       | 0x1e
    /// | 255   | 0x8200ff                       | 0x81ff
    /// | 30303 | 0x82765f                       | 0x82765f
    const LOW_INT_PORTS: [u16; 4] = [0, 30, 255, 30303];

    #[test]
    fn test_low_integer_build() {
        let key = k256::ecdsa::SigningKey::random(&mut rand::thread_rng());

        for tcp in LOW_INT_PORTS {
            let enr = {
                let mut builder = EnrBuilder::new("v4");
                builder.tcp4(tcp);
                builder.build(&key).unwrap()
            };

            assert_tcp4(&enr, tcp);
        }
    }

    #[test]
    fn test_low_integer_set() {
        let key = k256::ecdsa::SigningKey::random(&mut rand::thread_rng());

        for tcp in LOW_INT_PORTS {
            let mut enr = EnrBuilder::new("v4").build(&key).unwrap();
            enr.set_tcp4(tcp, &key).unwrap();
            assert_tcp4(&enr, tcp);
        }
    }

    #[test]
    fn test_low_integer_set_socket() {
        let key = k256::ecdsa::SigningKey::random(&mut rand::thread_rng());
        let ipv4 = Ipv4Addr::new(127, 0, 0, 1);

        for tcp in LOW_INT_PORTS {
            let mut enr = EnrBuilder::new("v4").build(&key).unwrap();
            enr.set_tcp_socket(SocketAddr::V4(SocketAddrV4::new(ipv4, tcp)), &key)
                .unwrap();
            assert_tcp4(&enr, tcp);
        }
    }

    #[test]
    fn test_low_integer_insert() {
        let key = k256::ecdsa::SigningKey::random(&mut rand::thread_rng());

        for tcp in LOW_INT_PORTS {
            let mut enr = EnrBuilder::new("v4").build(&key).unwrap();

            let res = enr.insert(b"tcp", &tcp.to_be_bytes().as_ref(), &key);
            if u8::try_from(tcp).is_ok() {
                assert_eq!(res.unwrap_err().to_string(), "invalid rlp data");
            } else {
                res.unwrap(); // integers above 255 are encoded correctly
                assert_tcp4(&enr, tcp);
            }
        }
    }

    #[test]
    fn test_low_integer_remove_insert() {
        let key = k256::ecdsa::SigningKey::random(&mut rand::thread_rng());

        for tcp in LOW_INT_PORTS {
            let mut enr = EnrBuilder::new("v4").build(&key).unwrap();

<<<<<<< HEAD
            let updates = (
                Update::remove("none"),
                Update::insert("tcp", &tcp.to_be_bytes().as_slice()),
=======
            let res = enr.remove_insert(
                [b"none"].iter(),
                vec![(b"tcp".as_slice(), tcp.to_be_bytes().as_slice())].into_iter(),
                &key,
>>>>>>> 67502cab
            );
            let res = enr.update(updates, &key);
            if u8::try_from(tcp).is_ok() {
                assert_eq!(res.unwrap_err().to_string(), "invalid rlp data");
            } else {
                res.unwrap(); // integers above 255 are encoded correctly
                assert_tcp4(&enr, tcp);
            }
        }
    }

    #[test]
    fn test_low_integer_bad_enr() {
        let vectors = vec![
            (0, "enr:-Hy4QDMsoimQl2Qb9CuIWlNjyt0C0DmZC4QpAsJzgUHowOq2Nph9UbAtZ_qS_8fl6SU-eSWrswHiLCoMUGQfjhl_GW0BgmlkgnY0iXNlY3AyNTZrMaECMoYV0PAXMueQz19FHpBO0jGBoLYCWhfSxGf5kQgk9KqDdGNwggAA"),
            (30, "enr:-Hy4QCCgTB9tAEJL1DFwTTtwd79xxQx2hvi5RX9vWvcdKqbpS3SDzHHBivpOgxE40HGt6P0NtCE5QKzOQ5fzBwepDfMBgmlkgnY0iXNlY3AyNTZrMaECMoYV0PAXMueQz19FHpBO0jGBoLYCWhfSxGf5kQgk9KqDdGNwggAe"),
            (255, "enr:-Hy4QOrU9C35gZyJigIi-u19sRP42eEjVEhzO-LnKXKM5VlDMZ45vnOIa3bqm15ap8pmLjq5kmRPzjuA0RUdzSsieqcBgmlkgnY0iXNlY3AyNTZrMaECMoYV0PAXMueQz19FHpBO0jGBoLYCWhfSxGf5kQgk9KqDdGNwggD_"),
            (30303, "enr:-Hy4QF_mn4BuM6hY4CuLH8xDQd7U8kVZe9fyNgRB1vjdToGWQsQhetRvsByoJCWGQ6kf2aiWC0le24lkp0IPIJkLSTUBgmlkgnY0iXNlY3AyNTZrMaECMoYV0PAXMueQz19FHpBO0jGBoLYCWhfSxGf5kQgk9KqDdGNwgnZf"),
        ];

        for (tcp, enr_str) in vectors {
            let res = DefaultEnr::from_str(enr_str);
            if u8::try_from(tcp).is_ok() {
                assert_eq!(
                    res.unwrap_err().to_string(),
                    "Invalid ENR: RlpInvalidIndirection"
                );
            } else {
                assert_tcp4(&res.unwrap(), tcp);
            }
        }
    }

    #[test]
    fn test_compare_content() {
        let key = k256::ecdsa::SigningKey::random(&mut rand::thread_rng());
        let ip = Ipv4Addr::new(10, 0, 0, 1);
        let tcp = 30303;

        let enr1 = {
            let mut builder = EnrBuilder::new("v4");
            builder.ip4(ip);
            builder.tcp4(tcp);
            builder.build(&key).unwrap()
        };

        let mut enr2 = enr1.clone();
        enr2.set_seq(1, &key).unwrap();
        let mut enr3 = enr1.clone();
        enr3.set_seq(2, &key).unwrap();

        // Enr 1 & 2 should be equal, secpk256k1 should have different signatures for the same Enr content
        assert_ne!(enr1.signature(), enr2.signature());
        assert!(enr1.compare_content(&enr2));
        assert_ne!(enr1, enr2);

        // Enr 1 & 3 should not be equal, and have different signatures
        assert_ne!(enr1.signature(), enr3.signature());
        assert!(!enr1.compare_content(&enr3));
        assert_ne!(enr1, enr3);
    }

    fn assert_tcp4(enr: &DefaultEnr, tcp: u16) {
        assert!(enr.verify());
        assert_eq!(enr.get_raw_rlp("tcp").unwrap(), rlp::encode(&tcp).to_vec());
        assert_eq!(enr.tcp4(), Some(tcp));
    }

    #[test]
    fn test_large_enr_decoding_is_rejected() {
        // hack an enr object that is too big. This is not possible via the public API.
        let key = k256::ecdsa::SigningKey::random(&mut rand::thread_rng());

        let mut huge_enr = EnrBuilder::new("v4").build(&key).unwrap();
        let large_vec: Vec<u8> = std::iter::repeat(0).take(MAX_ENR_SIZE).collect();
        let large_vec_encoded = rlp::encode(&large_vec).freeze();

        huge_enr
            .content
            .insert(b"large vec".to_vec(), large_vec_encoded);
        huge_enr.sign(&key).unwrap();

        assert!(huge_enr.verify());

        let encoded = rlp::encode(&huge_enr).freeze();
        assert!(encoded.len() > MAX_ENR_SIZE);
        assert_eq!(
            rlp::decode::<DefaultEnr>(&encoded).unwrap_err(),
            DecoderError::Custom("enr exceeds max size")
        )
    }

    /// Tests [`Enr::set_seq`] in both a failure and success case.
    #[test]
    fn test_set_seq() {
        // 300 byte ENR (max size)
        const LARGE_ENR : &str = concat!(
            "enr:-QEpuEDaLyrPP4gxBI9YL7QE9U1tZig_Nt8rue8bRIuYv_IMziFc8OEt3LQMwkwt6da-Z0Y8BaqkDalZbBq647UtV2ei",
            "AYJpZIJ2NIJpcIR_AAABiXNlY3AyNTZrMaEDymNMrg1JrLQB2KTGtv6MVbcNEVv0AHacwUAPMljNMTiDdWRwgnZferiieHh4",
            "eHh4eHh4eHh4eHh4eHh4eHh4eHh4eHh4eHh4eHh4eHh4eHh4eHh4eHh4eHh4eHh4eHh4eHh4eHh4eHh4eHh4eHh4eHh4eHh4",
            "eHh4eHh4eHh4eHh4eHh4eHh4eHh4eHh4eHh4eHh4eHh4eHh4eHh4eHh4eHh4eHh4eHh4eHh4eHh4eHh4eHh4eHh4eHh4eHh4",
            "eHh4eHh4eHh4eHh4eHh4"
        );
        let key = k256::ecdsa::SigningKey::random(&mut rand::thread_rng());
        let mut record = LARGE_ENR.parse::<DefaultEnr>().unwrap();
        let enr_bkp = record.clone();
        // verify that updating the sequence number when it won't fit is rejected
        assert_eq!(
            record.set_seq(u64::MAX, &key),
            Err(EnrError::ExceedsMaxSize)
        );
        // verify the enr is unchanged after this operation
        assert_eq!(record, enr_bkp);

        record.set_seq(30, &key).unwrap();
        assert_eq!(record.seq(), 30);
    }
}<|MERGE_RESOLUTION|>--- conflicted
+++ resolved
@@ -686,16 +686,10 @@
         stream.out()
     }
 
-<<<<<<< HEAD
-    fn compute_signature(&self, key: &K) -> Result<Vec<u8>, EnrError> {
-        match self.id() {
-            Some(ref id) if id == "v4" => key
-=======
     /// Compute the enr's signature with the given key.
     fn compute_signature(&self, signing_key: &K) -> Result<Vec<u8>, EnrError> {
         match self.id() {
             Some(ref id) if id == "v4" => signing_key
->>>>>>> 67502cab
                 .sign_v4(&self.rlp_content())
                 .map_err(|_| EnrError::SigningError),
             // other identity schemes are unsupported
@@ -704,10 +698,7 @@
     }
 
     /// Signs the ENR record based on the identity scheme. Currently only "v4" is supported.
-<<<<<<< HEAD
-=======
     /// The previous signature is returned.
->>>>>>> 67502cab
     fn sign(&mut self, key: &K) -> Result<Vec<u8>, EnrError> {
         let new_signature = self.compute_signature(key)?;
         Ok(std::mem::replace(&mut self.signature, new_signature))
@@ -1449,14 +1440,8 @@
 
         let topics: &[u8] = &topics;
 
-<<<<<<< HEAD
         let updates = (Update::remove("tcp"), Update::insert("topics", &topics));
         let (prev_tcp, prev_topics) = enr.update(updates, &key).unwrap();
-=======
-        let (removed, inserted) = enr
-            .remove_insert([b"tcp"].iter(), vec![(b"topics", topics)].into_iter(), &key)
-            .unwrap();
->>>>>>> 67502cab
 
         assert_eq!(
             prev_tcp,
@@ -1542,16 +1527,9 @@
         for tcp in LOW_INT_PORTS {
             let mut enr = EnrBuilder::new("v4").build(&key).unwrap();
 
-<<<<<<< HEAD
             let updates = (
                 Update::remove("none"),
                 Update::insert("tcp", &tcp.to_be_bytes().as_slice()),
-=======
-            let res = enr.remove_insert(
-                [b"none"].iter(),
-                vec![(b"tcp".as_slice(), tcp.to_be_bytes().as_slice())].into_iter(),
-                &key,
->>>>>>> 67502cab
             );
             let res = enr.update(updates, &key);
             if u8::try_from(tcp).is_ok() {
