//! # Ethereum Node Record (ENR)
//!
//! This crate contains an implementation of an Ethereum Node Record (ENR) as specified by
//! [EIP-778](https://eips.ethereum.org/EIPS/eip-778) extended to allow for the use of ed25519 keys.
//!
//! An ENR is a signed, key-value record which has an associated [`NodeId`] (a 32-byte identifier).
//! Updating/modifying an ENR requires an [`EnrKey`] in order to re-sign the recrd with the
//! associated key-pair.
//!
//! ENR's are identified by their sequence number. When updating an ENR, the sequence number is
//! increased.
//!
//! Different identity schemes can be used to define the node id and signatures. Currently only the
//! "v4" identity is supported and is set by default.
//!
//! ## Signing Algorithms
//!
//! User's wishing to implement their own singing algorithms simply need to
//! implement the [`EnrKey`] trait and apply it to an [`Enr`].
//!
//! By default, `k256::SigningKey` implement [`EnrKey`] and can be used to sign and
//! verify ENR records. This library also implements [`EnrKey`] for `ed25519_dalek::SigningKey` via the `ed25519`
//! feature flag.
//!
//! Furthermore, a [`CombinedKey`] is provided if the `ed25519` feature flag is set, which provides an
//! ENR type that can support both `secp256k1` and `ed25519` signed ENR records. Examples of the
//! use of each of these key types is given below.
//!
//! ## Features
//!
//! This crate supports a number of features.
//!
//! - `serde`: Allows for serde serialization and deserialization for ENRs.
//! - `ed25519`: Provides support for `ed25519_dalek` keypair types.
//! - `k256`: Uses `k256` for secp256k1 keys.
//! - `rust-secp256k1`: Uses `rust-secp256k1` for secp256k1 keys.
//!
//! These can be enabled via adding the feature flag in your `Cargo.toml`
//!
//! ```toml
//! enr = { version = "*", features = ["serde", "ed25519"] }
//! ```
//!
//! ## Examples
//!
//! To build an ENR, a [`builder::Builder`] is provided.
//!
//! ### Building an ENR with the default `k256` `secp256k1` key type
//!
//! ```rust
//! use enr::{Enr, k256};
//! use std::net::Ipv4Addr;
//! use rand::thread_rng;
//!
//! // generate a random secp256k1 key
//! let mut rng = thread_rng();
//! let key = k256::ecdsa::SigningKey::random(&mut rng);
//!
//! let ip = Ipv4Addr::new(192,168,0,1);
//! let enr = Enr::builder().ip4(ip).tcp4(8000).build(&key).unwrap();
//!
//! assert_eq!(enr.ip4(), Some("192.168.0.1".parse().unwrap()));
//! assert_eq!(enr.id(), Some("v4".into()));
//! ```
//!
//! ### Building an ENR with the `CombinedKey` type (support for multiple signing
//! algorithms).
//!
//! Note the `ed25519` feature flag must be set.
//! ```rust
//! # #[cfg(feature = "ed25519")] {
//! use enr::{Enr, CombinedKey};
//! use std::net::Ipv4Addr;
//!
//! // create a new secp256k1 key
//! let key = CombinedKey::generate_secp256k1();
//!
//! // or create a new ed25519 key
//! let key = CombinedKey::generate_ed25519();
//!
//! let ip = Ipv4Addr::new(192,168,0,1);
//! let enr = Enr::builder().ip4(ip).tcp4(8000).build(&key).unwrap();
//!
//! assert_eq!(enr.ip4(), Some("192.168.0.1".parse().unwrap()));
//! assert_eq!(enr.id(), Some("v4".into()));
//! # }
//! ```
//!
//! ### Modifying an [`Enr`]
//!
//! ENR fields can be added and modified using the getters/setters on [`Enr`]. A custom field
//! can be added using [`insert`] and retrieved with [`get`].
//!
//! ```rust
//! use enr::{k256::ecdsa::SigningKey, Enr};
//! use std::net::Ipv4Addr;
//! use rand::thread_rng;
//!
//! // specify the type of ENR
//! type DefaultEnr = Enr<SigningKey>;
//!
//! // generate a random secp256k1 key
//! let mut rng = thread_rng();
//! let key = SigningKey::random(&mut rng);
//!
//! let ip = Ipv4Addr::new(192,168,0,1);
//! let mut enr = Enr::builder().ip4(ip).tcp4(8000).build(&key).unwrap();
//!
//! enr.set_tcp4(8001, &key);
//! // set a custom key
//! enr.insert("custom_key", &[0,0,1], &key);
//!
//! // encode to base64
//! let base_64_string = enr.to_base64();
//!
//! // decode from base64
//! let decoded_enr: DefaultEnr = base_64_string.parse().unwrap();
//!
//! assert_eq!(decoded_enr.ip4(), Some("192.168.0.1".parse().unwrap()));
//! assert_eq!(decoded_enr.id(), Some("v4".into()));
//! assert_eq!(decoded_enr.tcp4(), Some(8001));
//! assert_eq!(decoded_enr.get("custom_key").as_ref().map(AsRef::as_ref), Some(vec![0,0,1]).as_deref());
//! ```
//!
//! ### Encoding/Decoding ENR's of various key types
//!
//! ```rust
//! # #[cfg(feature = "ed25519")] {
//! use enr::{k256::ecdsa, Enr, ed25519_dalek as ed25519, CombinedKey};
//! use std::net::Ipv4Addr;
//! use rand::thread_rng;
//! use rand::Rng;
//!
//! // generate a random secp256k1 key
//! let mut rng = thread_rng();
//! let key = ecdsa::SigningKey::random(&mut rng);
//! let ip = Ipv4Addr::new(192,168,0,1);
//! let enr_secp256k1 = Enr::builder().ip4(ip).tcp4(8000).build(&key).unwrap();
//!
//! // encode to base64
//! let base64_string_secp256k1 = enr_secp256k1.to_base64();
//!
//! // generate a random ed25519 key
//! let key = ed25519::SigningKey::generate(&mut rng);
//! let enr_ed25519 = Enr::builder().ip4(ip).tcp4(8000).build(&key).unwrap();
//!
//! // encode to base64
//! let base64_string_ed25519 = enr_ed25519.to_base64();
//!
//! // decode base64 strings of varying key types
//! // decode the secp256k1 with default Enr
//! let decoded_enr_secp256k1: Enr<k256::ecdsa::SigningKey> = base64_string_secp256k1.parse().unwrap();
//! // decode ed25519 ENRs
//! let decoded_enr_ed25519: Enr<ed25519_dalek::SigningKey> = base64_string_ed25519.parse().unwrap();
//!
//! // use the combined key to be able to decode either
//! let decoded_enr: Enr<CombinedKey> = base64_string_secp256k1.parse().unwrap();
//! let decoded_enr: Enr<CombinedKey> = base64_string_ed25519.parse().unwrap();
//! # }
//! ```
//!
//!
//! [`CombinedKey`]: enum.CombinedKey.html
//! [`EnrKey`]: trait.EnrKey.html
//! [`Enr`]: struct.Enr.html
//! [`NodeId`]: struct.NodeId.html
//! [`insert`]: struct.Enr.html#method.insert
//! [`get`]: struct.Enr.html#method.get

#![warn(clippy::all)]
#![allow(
    clippy::map_err_ignore,
    clippy::missing_errors_doc,
    clippy::module_name_repetitions,
    clippy::option_if_let_else
)]

mod builder;
mod error;
mod keys;
mod node_id;
use alloy_rlp::{Decodable, Encodable, Error as DecoderError, Header};
use bytes::{Buf, Bytes, BytesMut};
use std::{
    collections::BTreeMap,
    hash::{Hash, Hasher},
    net::{SocketAddrV4, SocketAddrV6},
};

use base64::{engine::general_purpose::URL_SAFE_NO_PAD, Engine as _};
#[cfg(feature = "serde")]
use serde::{de::Error as _, Deserialize, Deserializer, Serialize, Serializer};
use sha3::{Digest, Keccak256};
use std::{
    net::{IpAddr, Ipv4Addr, Ipv6Addr, SocketAddr},
    str::FromStr,
};

pub use error::Error;

#[cfg(feature = "k256")]
pub use keys::k256;
#[cfg(feature = "rust-secp256k1")]
pub use keys::secp256k1;
#[cfg(all(feature = "ed25519", feature = "k256"))]
pub use keys::{ed25519_dalek, CombinedKey, CombinedPublicKey};

pub use keys::{EnrKey, EnrKeyUnambiguous, EnrPublicKey};
pub use node_id::NodeId;
use std::marker::PhantomData;

/// The "key" in an ENR record can be arbitrary bytes.
type Key = Vec<u8>;
type PreviousRlpEncodedValues = Vec<Option<Bytes>>;

const MAX_ENR_SIZE: usize = 300;

/// The ENR, allowing for arbitrary signing algorithms.
///
/// This struct will always have a valid signature, known public key type, sequence number and `NodeId`. All other parameters are variable/optional.
pub struct Enr<K: EnrKey> {
    /// ENR sequence number.
    seq: u64,

    /// The `NodeId` of the ENR record.
    node_id: NodeId,

    /// Key-value contents of the ENR. A BTreeMap is used to get the keys in sorted order, which is
    /// important for verifying the signature of the ENR.
    /// Everything is stored as raw RLP bytes.
    content: BTreeMap<Key, Bytes>,

    /// The signature of the ENR record, stored as bytes.
    signature: Vec<u8>,

    /// Marker to pin the generic.
    phantom: PhantomData<K>,
}

impl<K: EnrKey> Enr<K> {
    /* Builders */

    /// Get a [`builder::Builder`] with the default identity scheme.
    pub fn builder() -> builder::Builder<K> {
        builder::Builder::default()
    }

    /// Get an empty Enr for the v4 identity scheme.
    pub fn empty(signing_key: &K) -> Result<Self, Error> {
        Self::builder().build(signing_key)
    }

    // getters //

    /// The `NodeId` for the record.
    #[must_use]
    pub const fn node_id(&self) -> NodeId {
        self.node_id
    }

    /// The current sequence number of the ENR record.
    #[must_use]
    pub const fn seq(&self) -> u64 {
        self.seq
    }

    /// Reads a custom key from the record if it exists, decoded as data.
    #[allow(clippy::missing_panics_doc)]
    pub fn get(&self, key: impl AsRef<[u8]>) -> Option<Bytes> {
        // It's ok to decode any valid RLP value as data
        self.get_raw_rlp(key)
            .map(|mut rlp_data| Bytes::decode(&mut rlp_data).expect("All data is sanitized"))
    }

    /// Reads a custom key from the record if it exists, decoded as `T`.
    pub fn get_decodable<T: Decodable>(
        &self,
        key: impl AsRef<[u8]>,
    ) -> Option<Result<T, DecoderError>> {
        self.get_raw_rlp(key)
            .map(|mut rlp_data| Decodable::decode(&mut rlp_data))
    }

    /// Reads a custom key from the record if it exists as raw RLP bytes.
    pub fn get_raw_rlp(&self, key: impl AsRef<[u8]>) -> Option<&[u8]> {
        self.content.get(key.as_ref()).map(AsRef::as_ref)
    }

    /// Returns an iterator over all key/value pairs in the ENR.
    pub fn iter(&self) -> impl Iterator<Item = (&Key, &[u8])> {
        self.content.iter().map(|(k, v)| (k, v.as_ref()))
    }

    /// Returns the IPv4 address of the ENR record if it is defined.
    #[must_use]
    pub fn ip4(&self) -> Option<Ipv4Addr> {
        if let Some(ip_bytes) = self.get("ip") {
            return match ip_bytes.as_ref().len() {
                4 => {
                    let mut ip = [0_u8; 4];
                    ip.copy_from_slice(ip_bytes.as_ref());
                    Some(Ipv4Addr::from(ip))
                }
                _ => None,
            };
        }
        None
    }

    /// Returns the IPv6 address of the ENR record if it is defined.
    #[must_use]
    pub fn ip6(&self) -> Option<Ipv6Addr> {
        if let Some(ip_bytes) = self.get("ip6") {
            return match ip_bytes.as_ref().len() {
                16 => {
                    let mut ip = [0_u8; 16];
                    ip.copy_from_slice(ip_bytes.as_ref());
                    Some(Ipv6Addr::from(ip))
                }
                _ => None,
            };
        }
        None
    }

    /// The `id` of ENR record if it is defined.
    #[must_use]
    pub fn id(&self) -> Option<String> {
        if let Some(id_bytes) = self.get("id") {
            return Some(String::from_utf8_lossy(id_bytes.as_ref()).to_string());
        }
        None
    }

    /// The TCP port of ENR record if it is defined.
    #[must_use]
    pub fn tcp4(&self) -> Option<u16> {
        self.get_decodable("tcp").and_then(Result::ok)
    }

    /// The IPv6-specific TCP port of ENR record if it is defined.
    #[must_use]
    pub fn tcp6(&self) -> Option<u16> {
        self.get_decodable("tcp6").and_then(Result::ok)
    }

    /// The UDP port of ENR record if it is defined.
    #[must_use]
    pub fn udp4(&self) -> Option<u16> {
        self.get_decodable("udp").and_then(Result::ok)
    }

    /// The IPv6-specific UDP port of ENR record if it is defined.
    #[must_use]
    pub fn udp6(&self) -> Option<u16> {
        self.get_decodable("udp6").and_then(Result::ok)
    }

    /// Provides a socket (based on the UDP port), if the IPv4 and UDP fields are specified.
    #[must_use]
    pub fn udp4_socket(&self) -> Option<SocketAddrV4> {
        if let Some(ip) = self.ip4() {
            if let Some(udp) = self.udp4() {
                return Some(SocketAddrV4::new(ip, udp));
            }
        }
        None
    }

    /// Provides a socket (based on the UDP port), if the IPv6 and UDP fields are specified.
    #[must_use]
    pub fn udp6_socket(&self) -> Option<SocketAddrV6> {
        if let Some(ip6) = self.ip6() {
            if let Some(udp6) = self.udp6() {
                return Some(SocketAddrV6::new(ip6, udp6, 0, 0));
            }
        }
        None
    }

    /// Provides a socket (based on the TCP port), if the IP and TCP fields are specified.
    #[must_use]
    pub fn tcp4_socket(&self) -> Option<SocketAddrV4> {
        if let Some(ip) = self.ip4() {
            if let Some(tcp) = self.tcp4() {
                return Some(SocketAddrV4::new(ip, tcp));
            }
        }
        None
    }

    /// Provides a socket (based on the TCP port), if the IPv6 and TCP6 fields are specified.
    #[must_use]
    pub fn tcp6_socket(&self) -> Option<SocketAddrV6> {
        if let Some(ip6) = self.ip6() {
            if let Some(tcp6) = self.tcp6() {
                return Some(SocketAddrV6::new(ip6, tcp6, 0, 0));
            }
        }
        None
    }

    /// The signature of the ENR record.
    #[must_use]
    pub fn signature(&self) -> &[u8] {
        &self.signature
    }

    /// Returns the public key of the ENR record.
    /// # Panics
    ///
    /// Will panic if the public key is not supported.
    #[must_use]
    pub fn public_key(&self) -> K::PublicKey {
        K::enr_to_public(&self.content).expect("ENR's can only be created with supported keys")
    }

    /// Verify the signature of the ENR record.
    #[must_use]
    pub fn verify(&self) -> bool {
        let pubkey = self.public_key();
        match self.id() {
            Some(ref id) if id == "v4" => pubkey.verify_v4(&self.rlp_content(), &self.signature),
            // unsupported identity schemes
            _ => false,
        }
    }

    /// Compare if the content of 2 Enr's match.
    #[must_use]
    pub fn compare_content(&self, other: &Self) -> bool {
        self.rlp_content() == other.rlp_content()
    }

    /// Provides the URL-safe base64 encoded "text" version of the ENR prefixed by "enr:".
    #[must_use]
    pub fn to_base64(&self) -> String {
        let mut out = BytesMut::new();
        self.encode(&mut out);
        let hex = URL_SAFE_NO_PAD.encode(out);
        format!("enr:{hex}")
    }

    /// Returns the current size of the ENR.
    #[must_use]
    pub fn size(&self) -> usize {
        let mut out = BytesMut::new();
        self.encode(&mut out);
        out.len()
    }

    // Setters //

    /// Allows setting the sequence number to an arbitrary value.
    pub fn set_seq(&mut self, seq: u64, key: &K) -> Result<(), Error> {
        let prev_seq = self.seq;
        self.seq = seq;

        // sign the record
        let prev_signature = match self.sign(key) {
            Ok(signature) => signature,
            Err(e) => {
                self.seq = prev_seq;
                return Err(e);
            }
        };

        // check the size of the record
        if self.size() > MAX_ENR_SIZE {
            self.seq = prev_seq;
            self.signature = prev_signature;
            return Err(Error::ExceedsMaxSize);
        }

        // update the node id
        self.node_id = NodeId::from(key.public());

        Ok(())
    }

    /// Adds or modifies a key/value to the ENR record. A `EnrKey` is required to re-sign the record once
    /// modified.
    ///
    /// Returns the previous value as rlp encoded bytes in the record if it exists.
    pub fn insert<T: Encodable>(
        &mut self,
        key: impl AsRef<[u8]>,
        value: &T,
        enr_key: &K,
<<<<<<< HEAD
    ) -> Result<Option<Bytes>, EnrError> {
        let mut out = BytesMut::new();
        value.encode(&mut out);
        self.insert_raw_rlp(key, out.freeze(), enr_key)
=======
    ) -> Result<Option<Bytes>, Error> {
        self.insert_raw_rlp(key, rlp::encode(value).freeze(), enr_key)
>>>>>>> a06ab8ae
    }

    /// Adds or modifies a key/value to the ENR record. A `EnrKey` is required to re-sign the record once
    /// modified. The value here is interpreted as raw RLP data.
    ///
    /// Returns the previous value as rlp encoded bytes in the record if it exists.
    pub fn insert_raw_rlp(
        &mut self,
        key: impl AsRef<[u8]>,
        value: Bytes,
        enr_key: &K,
    ) -> Result<Option<Bytes>, Error> {
        check_spec_reserved_keys(key.as_ref(), &value)?;
        let raw_key = key.as_ref().to_vec();
        let previous_value = self.content.insert(raw_key.clone(), value);
        // add the new public key
        let public_key = enr_key.public();
        let mut pubkey = BytesMut::new();
        public_key.encode().as_ref().encode(&mut pubkey);
        let previous_key = self.content.insert(public_key.enr_key(), pubkey.freeze());

        // check the size of the record
        if self.size() > MAX_ENR_SIZE {
            // if the size of the record is too large, revert and error
            // revert the public key
            if let Some(key) = previous_key {
                self.content.insert(public_key.enr_key(), key);
            } else {
                self.content.remove(&public_key.enr_key());
            }
            // revert the content
            if let Some(prev_value) = previous_value {
                self.content.insert(raw_key, prev_value);
            } else {
                self.content.remove(key.as_ref());
            }
            return Err(Error::ExceedsMaxSize);
        }
        // increment the sequence number
        self.seq = self
            .seq
            .checked_add(1)
            .ok_or(Error::SequenceNumberTooHigh)?;

        // sign the record
        self.sign(enr_key)?;

        // update the node id
        self.node_id = NodeId::from(enr_key.public());

        if self.size() > MAX_ENR_SIZE {
            // in case the signature size changes, inform the user the size has exceeded the maximum
            return Err(Error::ExceedsMaxSize);
        }

        Ok(previous_value)
    }

    /// Sets the `ip` field of the ENR. Returns any pre-existing IP address in the record.
    pub fn set_ip(&mut self, ip: IpAddr, key: &K) -> Result<Option<IpAddr>, Error> {
        match ip {
            IpAddr::V4(addr) => {
                let prev_value = self.insert("ip", &addr.octets().as_ref(), key)?;
                if let Some(bytes) = prev_value {
                    if bytes.len() == 4 {
                        let mut v = [0_u8; 4];
                        v.copy_from_slice(&bytes);
                        return Ok(Some(IpAddr::V4(Ipv4Addr::from(v))));
                    }
                }
            }
            IpAddr::V6(addr) => {
                let prev_value = self.insert("ip6", &addr.octets().as_ref(), key)?;
                if let Some(bytes) = prev_value {
                    if bytes.len() == 16 {
                        let mut v = [0_u8; 16];
                        v.copy_from_slice(&bytes);
                        return Ok(Some(IpAddr::V6(Ipv6Addr::from(v))));
                    }
                }
            }
        }

        Ok(None)
    }

    /// Sets the `udp` field of the ENR. Returns any pre-existing UDP port in the record.
    pub fn set_udp4(&mut self, udp: u16, key: &K) -> Result<Option<u16>, Error> {
        if let Some(udp_bytes) = self.insert("udp", &udp, key)? {
            return Ok(u16::decode(&mut udp_bytes.as_ref()).ok());
        }
        Ok(None)
    }

    /// Sets the `udp6` field of the ENR. Returns any pre-existing UDP port in the record.
    pub fn set_udp6(&mut self, udp: u16, key: &K) -> Result<Option<u16>, Error> {
        if let Some(udp_bytes) = self.insert("udp6", &udp, key)? {
            return Ok(u16::decode(&mut udp_bytes.as_ref()).ok());
        }
        Ok(None)
    }

    /// Sets the `tcp` field of the ENR. Returns any pre-existing tcp port in the record.
    pub fn set_tcp4(&mut self, tcp: u16, key: &K) -> Result<Option<u16>, Error> {
        if let Some(tcp_bytes) = self.insert("tcp", &tcp, key)? {
            return Ok(u16::decode(&mut tcp_bytes.as_ref()).ok());
        }
        Ok(None)
    }

    /// Sets the `tcp6` field of the ENR. Returns any pre-existing tcp6 port in the record.
    pub fn set_tcp6(&mut self, tcp: u16, key: &K) -> Result<Option<u16>, Error> {
        if let Some(tcp_bytes) = self.insert("tcp6", &tcp, key)? {
            return Ok(u16::decode(&mut tcp_bytes.as_ref()).ok());
        }
        Ok(None)
    }

    /// Sets the IP and UDP port in a single update with a single increment in sequence number.
    pub fn set_udp_socket(&mut self, socket: SocketAddr, key: &K) -> Result<(), Error> {
        self.set_socket(socket, key, false)
    }

    /// Sets the IP and TCP port in a single update with a single increment in sequence number.
    pub fn set_tcp_socket(&mut self, socket: SocketAddr, key: &K) -> Result<(), Error> {
        self.set_socket(socket, key, true)
    }

    /// Helper function for `set_tcp_socket()` and `set_udp_socket`.
    fn set_socket(&mut self, socket: SocketAddr, key: &K, is_tcp: bool) -> Result<(), Error> {
        let (port_string, port_v6_string): (Key, Key) = if is_tcp {
            ("tcp".into(), "tcp6".into())
        } else {
            ("udp".into(), "udp6".into())
        };

        let (prev_ip, prev_port) = match socket.ip() {
            IpAddr::V4(addr) => {
                let mut ip = BytesMut::new();
                addr.encode(&mut ip);
                let mut port = BytesMut::new();
                socket.port().encode(&mut port);
                (
                    self.content.insert("ip".into(), ip.freeze()),
                    self.content.insert(port_string.clone(), port.freeze()),
                )
            }
            IpAddr::V6(addr) => {
                let mut ip6 = BytesMut::new();
                addr.encode(&mut ip6);
                let mut port = BytesMut::new();
                socket.port().encode(&mut port);
                (
                    self.content.insert("ip6".into(), ip6.freeze()),
                    self.content.insert(port_v6_string.clone(), port.freeze()),
                )
            }
        };

        let public_key = key.public();
        let mut pubkey = BytesMut::new();
        public_key.encode().as_ref().encode(&mut pubkey);
        let previous_key = self.content.insert(public_key.enr_key(), pubkey.freeze());

        // check the size and revert on failure
        if self.size() > MAX_ENR_SIZE {
            // if the size of the record is too large, revert and error
            // revert the public key
            if let Some(key) = previous_key {
                self.content.insert(public_key.enr_key(), key);
            } else {
                self.content.remove(&public_key.enr_key());
            }
            // revert the content
            match socket.ip() {
                IpAddr::V4(_) => {
                    if let Some(ip) = prev_ip {
                        self.content.insert("ip".into(), ip);
                    } else {
                        self.content.remove(b"ip".as_ref());
                    }
                    if let Some(udp) = prev_port {
                        self.content.insert(port_string, udp);
                    } else {
                        self.content.remove(&port_string);
                    }
                }
                IpAddr::V6(_) => {
                    if let Some(ip) = prev_ip {
                        self.content.insert("ip6".into(), ip);
                    } else {
                        self.content.remove(b"ip6".as_ref());
                    }
                    if let Some(udp) = prev_port {
                        self.content.insert(port_v6_string, udp);
                    } else {
                        self.content.remove(&port_v6_string);
                    }
                }
            }
            return Err(Error::ExceedsMaxSize);
        }

        // increment the sequence number
        self.seq = self
            .seq
            .checked_add(1)
            .ok_or(Error::SequenceNumberTooHigh)?;

        // sign the record
        self.sign(key)?;

        // update the node id
        self.node_id = NodeId::from(key.public());

        Ok(())
    }

    /// Removes key/value mappings and adds or overwrites key/value mappings to the ENR record as
    /// one sequence number update. An `EnrKey` is required to re-sign the record once modified.
    /// Reverts whole ENR record on error.
    ///
    /// Returns the previous values as rlp encoded bytes if they exist for the removed and added/
    /// overwritten keys.
    pub fn remove_insert<'a>(
        &mut self,
        remove_keys: impl Iterator<Item = impl AsRef<[u8]>>,
        insert_key_values: impl Iterator<Item = (impl AsRef<[u8]>, &'a [u8])>,
        enr_key: &K,
    ) -> Result<(PreviousRlpEncodedValues, PreviousRlpEncodedValues), Error> {
        let enr_backup = self.clone();

        let mut removed = Vec::new();
        for key in remove_keys {
            removed.push(self.content.remove(key.as_ref()));
        }

        // add the new public key
        let public_key = enr_key.public();
        let mut pubkey = BytesMut::new();
        public_key.encode().as_ref().encode(&mut pubkey);
        self.content.insert(public_key.enr_key(), pubkey.freeze());

        let mut inserted = Vec::new();
        for (key, value) in insert_key_values {
            // currently only support "v4" identity schemes
            if key.as_ref() == b"id" && value != b"v4" {
                *self = enr_backup;
                return Err(Error::UnsupportedIdentityScheme);
            }
            let mut out = BytesMut::new();
            value.encode(&mut out);
            let value = out.freeze();
            // Prevent inserting invalid RLP integers
            if is_keyof_u16(key.as_ref()) {
<<<<<<< HEAD
                u16::decode(&mut value.as_ref())
                    .map_err(|err| EnrError::InvalidRlpData(err.to_string()))?;
=======
                rlp::decode::<u16>(&value)?;
>>>>>>> a06ab8ae
            }

            inserted.push(self.content.insert(key.as_ref().to_vec(), value));
        }

        // increment the sequence number
        self.seq = self
            .seq
            .checked_add(1)
            .ok_or(Error::SequenceNumberTooHigh)?;

        // sign the record
        self.sign(enr_key)?;

        // update the node id
        self.node_id = NodeId::from(enr_key.public());

        if self.size() > MAX_ENR_SIZE {
            // in case the signature size changes, inform the user the size has exceeded the
            // maximum
            *self = enr_backup;
            return Err(Error::ExceedsMaxSize);
        }

        Ok((removed, inserted))
    }

    /// Sets a new public key for the record.
    pub fn set_public_key(&mut self, public_key: &K::PublicKey, key: &K) -> Result<(), Error> {
        self.insert(&public_key.enr_key(), &public_key.encode().as_ref(), key)
            .map(|_| {})
    }

    /// Returns wether the node can be reached over UDP or not.
    #[must_use]
    pub fn is_udp_reachable(&self) -> bool {
        self.udp4_socket().is_some() || self.udp6_socket().is_some()
    }

    /// Returns wether the node can be reached over TCP or not.
    #[must_use]
    pub fn is_tcp_reachable(&self) -> bool {
        self.tcp4_socket().is_some() || self.tcp6_socket().is_some()
    }

    // Private Functions //

    /// Encodes the ENR's content (signature(optional) + sequence number + ordered (key, value) pairs) into the stream.
    fn append_rlp_content(&self, stream: &mut BytesMut, include_signature: bool) {
        if include_signature {
            self.signature.as_slice().encode(stream);
        }
        self.seq.encode(stream);
        for (k, v) in &self.content {
            // Keys are bytes
            k.as_slice().encode(stream);
            // Values are raw RLP encoded data
            stream.extend_from_slice(v);
        }
    }

    /// Encodes the ENR's content (sequence number + ordered (key, value) pairs).
    fn rlp_content(&self) -> BytesMut {
        let mut stream = BytesMut::with_capacity(MAX_ENR_SIZE);
        let include_signature = false;
        self.append_rlp_content(&mut stream, include_signature);
        let header = Header {
            list: true,
            payload_length: stream.len(),
        };
        let mut out = BytesMut::new();
        header.encode(&mut out);
        out.extend_from_slice(&stream);
        out
    }

    /// Compute the enr's signature with the given key.
    fn compute_signature(&self, signing_key: &K) -> Result<Vec<u8>, Error> {
        match self.id() {
            Some(ref id) if id == "v4" => signing_key
                .sign_v4(&self.rlp_content())
                .map_err(|_| Error::SigningError),
            // other identity schemes are unsupported
            _ => Err(Error::UnsupportedIdentityScheme),
        }
    }

    /// Signs the ENR record based on the identity scheme. Currently only "v4" is supported.
    /// The previous signature is returned.
    fn sign(&mut self, key: &K) -> Result<Vec<u8>, Error> {
        let new_signature = self.compute_signature(key)?;
        Ok(std::mem::replace(&mut self.signature, new_signature))
    }
}

// traits //

impl<K: EnrKey> Clone for Enr<K> {
    fn clone(&self) -> Self {
        Self {
            seq: self.seq,
            node_id: self.node_id,
            content: self.content.clone(),
            signature: self.signature.clone(),
            phantom: self.phantom,
        }
    }
}

impl<K: EnrKey> std::cmp::Eq for Enr<K> {}

impl<K: EnrKey> PartialEq for Enr<K> {
    fn eq(&self, other: &Self) -> bool {
        self.seq == other.seq && self.node_id == other.node_id && self.signature == other.signature
    }
}

impl<K: EnrKey> Hash for Enr<K> {
    fn hash<H: Hasher>(&self, state: &mut H) {
        self.seq.hash(state);
        self.node_id.hash(state);
        // since the struct should always have a valid signature, we can hash the signature
        // directly, rather than hashing the content.
        self.signature.hash(state);
    }
}

impl<K: EnrKey> std::fmt::Display for Enr<K> {
    fn fmt(&self, f: &mut std::fmt::Formatter) -> std::fmt::Result {
        write!(f, "{}", self.to_base64())
    }
}

#[allow(clippy::missing_fields_in_debug)]
impl<K: EnrKey> std::fmt::Debug for Enr<K> {
    fn fmt(&self, f: &mut std::fmt::Formatter) -> std::fmt::Result {
        struct OtherPairs<'a>(&'a BTreeMap<Key, Bytes>);

        impl<'a> std::fmt::Debug for OtherPairs<'a> {
            fn fmt(&self, f: &mut std::fmt::Formatter) -> std::fmt::Result {
                f.debug_list()
                    .entries(
                        self.0
                            .iter()
                            .filter(|(key, _)| {
                                // skip all pairs already covered as fields
                                !["id", "ip", "ip6", "udp", "udp6", "tcp", "tcp6"]
                                    .iter()
                                    .any(|k| k.as_bytes() == key.as_slice())
                            })
                            .map(|(key, val)| (String::from_utf8_lossy(key), hex::encode(val))),
                    )
                    .finish()
            }
        }

        f.debug_struct("Enr")
            .field("id", &self.id())
            .field("seq", &self.seq())
            .field("NodeId", &self.node_id())
            .field("signature", &hex::encode(&self.signature))
            .field("IpV4 UDP Socket", &self.udp4_socket())
            .field("IpV6 UDP Socket", &self.udp6_socket())
            .field("IpV4 TCP Socket", &self.tcp4_socket())
            .field("IpV6 TCP Socket", &self.tcp6_socket())
            .field("Other Pairs", &OtherPairs(&self.content))
            .finish_non_exhaustive()
    }
}

/// Convert a URL-SAFE base64 encoded ENR into an ENR.
impl<K: EnrKey> FromStr for Enr<K> {
    type Err = String;

    fn from_str(base64_string: &str) -> Result<Self, Self::Err> {
        if base64_string.len() < 4 {
            return Err("Invalid ENR string".to_string());
        }
        // support both enr prefix and not
        let mut decode_string = base64_string;
        if base64_string.starts_with("enr:") {
            decode_string = decode_string
                .get(4..)
                .ok_or_else(|| "Invalid ENR string".to_string())?;
        }
        let bytes = URL_SAFE_NO_PAD
            .decode(decode_string)
            .map_err(|e| format!("Invalid base64 encoding: {e:?}"))?;
        Self::decode(&mut bytes.as_ref()).map_err(|e| format!("Invalid ENR: {e:?}"))
    }
}

#[cfg(feature = "serde")]
impl<K: EnrKey> Serialize for Enr<K> {
    fn serialize<S>(&self, serializer: S) -> Result<S::Ok, S::Error>
    where
        S: Serializer,
    {
        serializer.serialize_str(&self.to_base64())
    }
}

#[cfg(feature = "serde")]
impl<'de, K: EnrKey> Deserialize<'de> for Enr<K> {
    fn deserialize<D>(deserializer: D) -> Result<Self, D::Error>
    where
        D: Deserializer<'de>,
    {
        let s: String = Deserialize::deserialize(deserializer)?;
        Self::from_str(&s).map_err(D::Error::custom)
    }
}

impl<K: EnrKey> Encodable for Enr<K> {
    fn encode(&self, out: &mut dyn bytes::BufMut) {
        let mut stream = BytesMut::with_capacity(MAX_ENR_SIZE);
        let include_signature = true;
        self.append_rlp_content(&mut stream, include_signature);
        let header = Header {
            list: true,
            payload_length: stream.len(),
        };
        header.encode(out);
        out.put_slice(&stream);
    }
}

impl<K: EnrKey> Decodable for Enr<K> {
    fn decode(buf: &mut &[u8]) -> Result<Self, DecoderError> {
        if buf.len() > MAX_ENR_SIZE {
            return Err(DecoderError::Custom("enr exceeds max size"));
        }

        let header = Header::decode(buf)?;

        if !header.list {
            return Err(DecoderError::Custom("Invalid format of header"));
        }

        if header.payload_length > buf.len() {
            return Err(DecoderError::Custom("payload length exceeds buffer size"));
        }

        let payload = &mut &buf[..header.payload_length];
        if payload.is_empty() {
            return Err(DecoderError::Custom("Payload is empty"));
        }

        let signature = Bytes::decode(payload)?;

        if payload.is_empty() {
            return Err(DecoderError::Custom("Seq is miising"));
        }

        let seq = u64::decode(payload)?;

        let mut content = BTreeMap::new();
        let mut prev: Option<Vec<u8>> = None;
        while !payload.is_empty() {
            let key = Bytes::decode(payload)?;
            let raw_key = key.to_vec();
            if prev.is_some() && prev >= Some(raw_key.clone()) {
                return Err(DecoderError::Custom("Unsorted keys"));
            }
            prev = Some(raw_key.clone());

            match raw_key.as_slice() {
                b"id" => {
                    let id = Bytes::decode(payload)?;
                    if id.to_vec() != b"v4" {
                        return Err(DecoderError::Custom("Unsupported identity scheme"));
                    }
                    content.insert(raw_key, Bytes::copy_from_slice(&alloy_rlp::encode(id)));
                }
                b"tcp" | b"tcp6" | b"udp" | b"udp6" => {
                    let port = u16::decode(payload)?;
                    content.insert(raw_key, Bytes::copy_from_slice(&alloy_rlp::encode(port)));
                }
                b"ip" => {
                    let ip = Ipv4Addr::decode(payload)?;
                    content.insert(raw_key, Bytes::copy_from_slice(&alloy_rlp::encode(ip)));
                }
                b"ip6" => {
                    let ip6 = Ipv6Addr::decode(payload)?;
                    content.insert(raw_key, Bytes::copy_from_slice(&alloy_rlp::encode(ip6)));
                }
                b"secp256k1" | b"ed25519" => {
                    let keys = Bytes::decode(payload)?;
                    content.insert(raw_key, Bytes::copy_from_slice(&alloy_rlp::encode(keys)));
                }
                b"eth" => {
                    let eth_header = Header::decode(payload)?;
                    let value = &mut &payload[..eth_header.payload_length];
                    payload.advance(eth_header.payload_length);
                    let val_header = Header {
                        list: true,
                        payload_length: value.len(),
                    };
                    let mut out = BytesMut::new();
                    val_header.encode(&mut out);
                    out.extend_from_slice(value);
                    content.insert(raw_key, Bytes::copy_from_slice(&out));
                }
                _ => {
                    let other_header = Header::decode(payload)?;
                    let value = &mut &payload[..other_header.payload_length];
                    payload.advance(other_header.payload_length);
                    content.insert(raw_key, Bytes::copy_from_slice(&alloy_rlp::encode(value)));
                }
            };
        }

        // verify we know the signature type
        let public_key = K::enr_to_public(&content)?;

        // calculate the node id
        let node_id = NodeId::from(public_key);

        let enr = Self {
            seq,
            node_id,
            signature: signature.to_vec(),
            content,
            phantom: PhantomData,
        };

        // verify the signature before returning
        // if the public key is of an unknown type, this will fail.
        // An ENR record will always have a valid public-key and therefore node-id
        if !enr.verify() {
            return Err(DecoderError::Custom("Invalid Signature"));
        }
        Ok(enr)
    }
}

/// Owning iterator over all key/value pairs in the ENR.
pub struct EnrIntoIter {
    inner: <BTreeMap<Key, Bytes> as IntoIterator>::IntoIter,
}

impl Iterator for EnrIntoIter {
    type Item = (Key, Bytes);

    fn next(&mut self) -> Option<Self::Item> {
        self.inner.next()
    }
}

impl<K: EnrKey> IntoIterator for Enr<K> {
    type Item = (Key, Bytes);

    type IntoIter = EnrIntoIter;

    fn into_iter(self) -> Self::IntoIter {
        EnrIntoIter {
            inner: self.content.into_iter(),
        }
    }
}

pub(crate) fn digest(b: &[u8]) -> [u8; 32] {
    let mut output = [0_u8; 32];
    output.copy_from_slice(&Keccak256::digest(b));
    output
}

const fn is_keyof_u16(key: &[u8]) -> bool {
    matches!(key, b"tcp" | b"tcp6" | b"udp" | b"udp6")
}

<<<<<<< HEAD
fn check_spec_reserved_keys(key: &[u8], mut value: &[u8]) -> Result<(), EnrError> {
    match key {
        b"tcp" | b"tcp6" | b"udp" | b"udp6" => {
            u16::decode(&mut value).map_err(|err| EnrError::InvalidRlpData(err.to_string()))?;
        }
        b"id" => {
            let id_bytes = Bytes::decode(&mut value)
                .map_err(|err| EnrError::InvalidRlpData(err.to_string()))?;
            if id_bytes.as_ref() != b"v4" {
                return Err(EnrError::UnsupportedIdentityScheme);
            }
        }
        b"ip" => {
            Ipv4Addr::decode(&mut value)
                .map_err(|err| EnrError::InvalidRlpData(err.to_string()))?;
        }
        b"ip6" => {
            Ipv6Addr::decode(&mut value)
                .map_err(|err| EnrError::InvalidRlpData(err.to_string()))?;
        }
        b"secp256k1" => {
            <Enr<k256::ecdsa::SigningKey>>::decode(&mut value)
                .map_err(|err| EnrError::InvalidRlpData(err.to_string()))?;
        }
=======
fn check_spec_reserved_keys(key: &[u8], value: &[u8]) -> Result<(), Error> {
    match key {
        b"tcp" | b"tcp6" | b"udp" | b"udp6" => {
            rlp::decode::<u16>(value)?;
        }
        b"id" => {
            let id_bytes = rlp::decode::<Vec<u8>>(value)?;
            if id_bytes != b"v4" {
                return Err(Error::UnsupportedIdentityScheme);
            }
        }
        b"ip" => {
            let ip4_bytes = rlp::decode::<Vec<u8>>(value)?;
            if ip4_bytes.len() != 4 {
                return Err(Error::InvalidRlpData(rlp::DecoderError::Custom(
                    "invalid IPv4 bytes length",
                )));
            }
        }
        b"ip6" => {
            let ip6_bytes = rlp::decode::<Vec<u8>>(value)?;
            if ip6_bytes.len() != 16 {
                return Err(Error::InvalidRlpData(rlp::DecoderError::Custom(
                    "invalid IPv6 bytes lenght",
                )));
            }
        }
>>>>>>> a06ab8ae
        _ => return Ok(()),
    };
    Ok(())
}

#[cfg(test)]
#[cfg(feature = "k256")]
mod tests {
    use super::*;
    use std::convert::TryFrom;
    use std::net::Ipv4Addr;

    type DefaultEnr = Enr<k256::ecdsa::SigningKey>;

    #[cfg(feature = "k256")]
    #[test]
    fn test_vector_k256() {
        let valid_record = hex::decode("f884b8407098ad865b00a582051940cb9cf36836572411a47278783077011599ed5cd16b76f2635f4e234738f30813a89eb9137e3e3df5266e3a1f11df72ecf1145ccb9c01826964827634826970847f00000189736563703235366b31a103ca634cae0d49acb401d8a4c6b6fe8c55b70d115bf400769cc1400f3258cd31388375647082765f").unwrap();
        let signature = hex::decode("7098ad865b00a582051940cb9cf36836572411a47278783077011599ed5cd16b76f2635f4e234738f30813a89eb9137e3e3df5266e3a1f11df72ecf1145ccb9c").unwrap();
        let expected_pubkey =
            hex::decode("03ca634cae0d49acb401d8a4c6b6fe8c55b70d115bf400769cc1400f3258cd3138")
                .unwrap();

        let enr = DefaultEnr::decode(&mut valid_record.as_slice()).unwrap();

        let pubkey = enr.public_key().encode();

        assert_eq!(enr.ip4(), Some(Ipv4Addr::new(127, 0, 0, 1)));
        assert_eq!(enr.id(), Some(String::from("v4")));
        assert_eq!(enr.udp4(), Some(30303));
        assert_eq!(enr.tcp4(), None);
        assert_eq!(enr.signature(), &signature[..]);
        assert_eq!(pubkey.to_vec(), expected_pubkey);
        assert!(enr.verify());
    }

    #[cfg(feature = "k256")]
    #[test]
    fn test_vector_2() {
        let text = "enr:-IS4QHCYrYZbAKWCBRlAy5zzaDZXJBGkcnh4MHcBFZntXNFrdvJjX04jRzjzCBOonrkTfj499SZuOh8R33Ls8RRcy5wBgmlkgnY0gmlwhH8AAAGJc2VjcDI1NmsxoQPKY0yuDUmstAHYpMa2_oxVtw0RW_QAdpzBQA8yWM0xOIN1ZHCCdl8";
        let signature = hex::decode("7098ad865b00a582051940cb9cf36836572411a47278783077011599ed5cd16b76f2635f4e234738f30813a89eb9137e3e3df5266e3a1f11df72ecf1145ccb9c").unwrap();
        let expected_pubkey =
            hex::decode("03ca634cae0d49acb401d8a4c6b6fe8c55b70d115bf400769cc1400f3258cd3138")
                .unwrap();
        let expected_node_id =
            hex::decode("a448f24c6d18e575453db13171562b71999873db5b286df957af199ec94617f7")
                .unwrap();

        let enr = text.parse::<DefaultEnr>().unwrap();
        let pubkey = enr.public_key().encode();
        assert_eq!(enr.ip4(), Some(Ipv4Addr::new(127, 0, 0, 1)));
        assert_eq!(enr.ip6(), None);
        assert_eq!(enr.id(), Some(String::from("v4")));
        assert_eq!(enr.udp4(), Some(30303));
        assert_eq!(enr.udp6(), None);
        assert_eq!(enr.tcp4(), None);
        assert_eq!(enr.tcp6(), None);
        assert_eq!(enr.signature(), &signature[..]);
        assert_eq!(pubkey.to_vec(), expected_pubkey);
        assert_eq!(enr.node_id().raw().to_vec(), expected_node_id);

        assert!(enr.verify());
    }

    #[cfg(feature = "k256")]
    #[test]
    fn test_vector_2_k256() {
        let text = "enr:-IS4QHCYrYZbAKWCBRlAy5zzaDZXJBGkcnh4MHcBFZntXNFrdvJjX04jRzjzCBOonrkTfj499SZuOh8R33Ls8RRcy5wBgmlkgnY0gmlwhH8AAAGJc2VjcDI1NmsxoQPKY0yuDUmstAHYpMa2_oxVtw0RW_QAdpzBQA8yWM0xOIN1ZHCCdl8";
        let signature = hex::decode("7098ad865b00a582051940cb9cf36836572411a47278783077011599ed5cd16b76f2635f4e234738f30813a89eb9137e3e3df5266e3a1f11df72ecf1145ccb9c").unwrap();
        let expected_pubkey =
            hex::decode("03ca634cae0d49acb401d8a4c6b6fe8c55b70d115bf400769cc1400f3258cd3138")
                .unwrap();
        let expected_node_id =
            hex::decode("a448f24c6d18e575453db13171562b71999873db5b286df957af199ec94617f7")
                .unwrap();

        let enr = text.parse::<Enr<k256::ecdsa::SigningKey>>().unwrap();
        let pubkey = enr.public_key().encode();
        assert_eq!(enr.ip4(), Some(Ipv4Addr::new(127, 0, 0, 1)));
        assert_eq!(enr.ip6(), None);
        assert_eq!(enr.id(), Some(String::from("v4")));
        assert_eq!(enr.udp4(), Some(30303));
        assert_eq!(enr.udp6(), None);
        assert_eq!(enr.tcp4(), None);
        assert_eq!(enr.tcp6(), None);
        assert_eq!(enr.signature(), &signature[..]);
        assert_eq!(pubkey.to_vec(), expected_pubkey);
        assert_eq!(enr.node_id().raw().to_vec(), expected_node_id);

        assert!(enr.verify());
    }

    // the values in the content are rlp lists
    #[test]
    fn test_rlp_list_value() {
        let text = "enr:-Je4QH0uN2HkMRmscUp6yvyTOPGtOg9U6lCxBFvCGynyystnDNRJbfz5GhXXY2lcu9tsghMxRiYHoznBwG46GQ7dfm0og2V0aMfGhMvbiDiAgmlkgnY0gmlwhA6hJmuJc2VjcDI1NmsxoQJBP4kg9GNBurV3uVXgR72u1n-XIABibUZLT1WvJLKwvIN0Y3CCdyeDdWRwgncn";
        let signature = hex::decode("7d2e3761e43119ac714a7acafc9338f1ad3a0f54ea50b1045bc21b29f2cacb670cd4496dfcf91a15d763695cbbdb6c821331462607a339c1c06e3a190edd7e6d").unwrap();
        let expected_pubkey =
            hex::decode("02413f8920f46341bab577b955e047bdaed67f972000626d464b4f55af24b2b0bc")
                .unwrap();
        let enr = text.parse::<DefaultEnr>().unwrap();

        assert_eq!(enr.ip4(), Some(Ipv4Addr::new(14, 161, 38, 107)));
        assert_eq!(enr.id(), Some(String::from("v4")));
        assert_eq!(enr.udp4(), Some(30503));
        assert_eq!(enr.tcp4(), Some(30503));
        assert_eq!(enr.seq(), 40);
        assert_eq!(enr.signature(), &signature[..]);
        assert_eq!(enr.public_key().encode().to_vec(), expected_pubkey);

        assert!(enr.verify());
    }

    #[cfg(feature = "k256")]
    #[test]
    fn test_read_enr_base64url_decoding_enforce_no_pad_no_extra_trailingbits() {
        let test_data = [
            ("padded", "Invalid base64 encoding: InvalidPadding", "enr:-IS4QHCYrYZbAKWCBRlAy5zzaDZXJBGkcnh4MHcBFZntXNFrdvJjX04jRzjzCBOonrkTfj499SZuOh8R33Ls8RRcy5wBgmlkgnY0gmlwhH8AAAGJc2VjcDI1NmsxoQPKY0yuDUmstAHYpMa2_oxVtw0RW_QAdpzBQA8yWM0xOIN1ZHCCdl8="),
            ("extra trailing bits", "Invalid base64 encoding: InvalidLastSymbol(178, 57)", "enr:-IS4QHCYrYZbAKWCBRlAy5zzaDZXJBGkcnh4MHcBFZntXNFrdvJjX04jRzjzCBOonrkTfj499SZuOh8R33Ls8RRcy5wBgmlkgnY0gmlwhH8AAAGJc2VjcDI1NmsxoQPKY0yuDUmstAHYpMa2_oxVtw0RW_QAdpzBQA8yWM0xOIN1ZHCCdl9"),
        ];
        for (test_name, err, text) in test_data {
            assert_eq!(text.parse::<DefaultEnr>().unwrap_err(), err, "{test_name}",);
        }
    }

    #[cfg(feature = "k256")]
    #[test]
    fn test_read_enr_no_prefix() {
        let text = "-Iu4QM-YJF2RRpMcZkFiWzMf2kRd1A5F1GIekPa4Sfi_v0DCLTDBfOMTMMWJhhawr1YLUPb5008CpnBKrgjY3sstjfgCgmlkgnY0gmlwhH8AAAGJc2VjcDI1NmsxoQP8u1uyQFyJYuQUTyA1raXKhSw1HhhxNUQ2VE52LNHWMIN0Y3CCIyiDdWRwgiMo";
        text.parse::<DefaultEnr>().unwrap();
    }

    #[cfg(feature = "k256")]
    #[test]
    fn test_read_enr_prefix() {
        let text = "enr:-Iu4QM-YJF2RRpMcZkFiWzMf2kRd1A5F1GIekPa4Sfi_v0DCLTDBfOMTMMWJhhawr1YLUPb5008CpnBKrgjY3sstjfgCgmlkgnY0gmlwhH8AAAGJc2VjcDI1NmsxoQP8u1uyQFyJYuQUTyA1raXKhSw1HhhxNUQ2VE52LNHWMIN0Y3CCIyiDdWRwgiMo";
        text.parse::<DefaultEnr>().unwrap();
    }

    #[cfg(feature = "k256")]
    #[test]
    fn test_read_enr_reject_too_large_record() {
        // 300-byte rlp encoded content, record creation should succeed.
        let text = concat!("enr:-QEpuEDaLyrPP4gxBI9YL7QE9U1tZig_Nt8rue8bRIuYv_IMziFc8OEt3LQMwkwt6da-Z0Y8BaqkDalZbBq647UtV2ei",
                           "AYJpZIJ2NIJpcIR_AAABiXNlY3AyNTZrMaEDymNMrg1JrLQB2KTGtv6MVbcNEVv0AHacwUAPMljNMTiDdWRwgnZferiieHh4",
                           "eHh4eHh4eHh4eHh4eHh4eHh4eHh4eHh4eHh4eHh4eHh4eHh4eHh4eHh4eHh4eHh4eHh4eHh4eHh4eHh4eHh4eHh4eHh4eHh4",
                           "eHh4eHh4eHh4eHh4eHh4eHh4eHh4eHh4eHh4eHh4eHh4eHh4eHh4eHh4eHh4eHh4eHh4eHh4eHh4eHh4eHh4eHh4eHh4eHh4",
                           "eHh4eHh4eHh4eHh4eHh4");
        let mut record = text.parse::<DefaultEnr>().unwrap();
        // Ensures the size check when creating a record from string is
        // consistent with the internal ones, such as when updating a record
        // field.
        let key_data =
            hex::decode("b71c71a67e1177ad4e901695e1b4b9ee17ae16c6668d313eac2f96dbcda3f291")
                .unwrap();
        let key = k256::ecdsa::SigningKey::from_slice(&key_data).unwrap();
        assert!(record.set_udp4(record.udp4().unwrap(), &key).is_ok());

        // 301-byte rlp encoded content, record creation should fail.
        let text = concat!("enr:-QEquEBxABglcZbIGKJ8RHDCp2Ft59tdf61RhV3XXf2BKTlKE2XwzNfihH-46hKkANsXaGRwH8Dp7a3lTrKiv2FMMaFY",
                           "AYJpZIJ2NIJpcIR_AAABiXNlY3AyNTZrMaEDymNMrg1JrLQB2KTGtv6MVbcNEVv0AHacwUAPMljNMTiDdWRwgnZferijeHh4",
                           "eHh4eHh4eHh4eHh4eHh4eHh4eHh4eHh4eHh4eHh4eHh4eHh4eHh4eHh4eHh4eHh4eHh4eHh4eHh4eHh4eHh4eHh4eHh4eHh4",
                           "eHh4eHh4eHh4eHh4eHh4eHh4eHh4eHh4eHh4eHh4eHh4eHh4eHh4eHh4eHh4eHh4eHh4eHh4eHh4eHh4eHh4eHh4eHh4eHh4",
                           "eHh4eHh4eHh4eHh4eHh4eA");
        assert!(text
            .parse::<DefaultEnr>()
            .unwrap_err()
            .contains("enr exceeds max size"));
    }

    #[cfg(feature = "k256")]
    #[test]
    fn test_read_enr_rlp_decoding_reject_extra_data() {
        // Valid record
        let record_hex1 = concat!(
            "f884b8407098ad865b00a582051940cb9cf36836572411a47278783077011599",
            "ed5cd16b76f2635f4e234738f30813a89eb9137e3e3df5266e3a1f11df72ecf1",
            "145ccb9c01826964827634826970847f00000189736563703235366b31a103ca",
            "634cae0d49acb401d8a4c6b6fe8c55b70d115bf400769cc1400f3258cd313883",
            "75647082765f"
        );
        // Invalid record
        // Replaces prefix "f884" with "f883", items payload length in bytes: 0x84 -> 0x83
        let record_hex2 = concat!(
            "f883b8407098ad865b00a582051940cb9cf36836572411a47278783077011599",
            "ed5cd16b76f2635f4e234738f30813a89eb9137e3e3df5266e3a1f11df72ecf1",
            "145ccb9c01826964827634826970847f00000189736563703235366b31a103ca",
            "634cae0d49acb401d8a4c6b6fe8c55b70d115bf400769cc1400f3258cd313883",
            "75647082765f"
        );
        // Invalid record
        // Appends one byte 252 (0xfc), 1-byte extra data
        let record_hex3 = concat!(
            "f884b8407098ad865b00a582051940cb9cf36836572411a47278783077011599",
            "ed5cd16b76f2635f4e234738f30813a89eb9137e3e3df5266e3a1f11df72ecf1",
            "145ccb9c01826964827634826970847f00000189736563703235366b31a103ca",
            "634cae0d49acb401d8a4c6b6fe8c55b70d115bf400769cc1400f3258cd313883",
            "75647082765ffc"
        );

        let valid_record = hex::decode(record_hex1).unwrap();
        let expected_pubkey =
            hex::decode("03ca634cae0d49acb401d8a4c6b6fe8c55b70d115bf400769cc1400f3258cd3138")
                .unwrap();

        let enr = DefaultEnr::decode(&mut valid_record.as_slice()).unwrap();
        let pubkey = enr.public_key().encode();
        assert_eq!(pubkey.to_vec(), expected_pubkey);
        assert!(enr.verify());

        let invalid_record = hex::decode(record_hex2).unwrap();
        DefaultEnr::decode(&mut invalid_record.as_slice()).expect_err("should reject extra data");

        let invalid_record = hex::decode(record_hex3).unwrap();
        DefaultEnr::decode(&mut invalid_record.as_slice()).expect("should reject extra data");
    }

    /// Tests that RLP integers decoding rejects any item with leading zeroes.
    #[cfg(feature = "k256")]
    #[test]
    fn test_rlp_integer_decoding() {
        // Uses the example node from the ENR spec.
        //
        // We first replace "seq" 0x01 with 0x0001 for a leading zero byte,
        // and then construct the RLP.
        //
        // ```
        // seq = bytes.fromhex('0001')  # replaces 0x01
        // rlp_data = encode(
        //     [
        //         0x7098ad865b00a582051940cb9cf36836572411a47278783077011599ed5cd16b76f2635f4e234738f30813a89eb9137e3e3df5266e3a1f11df72ecf1145ccb9c,
        //         seq, 'id', 'v4', 'ip', 0x7f000001, 'secp256k1', bytes.fromhex(
        //         '03ca634cae0d49acb401d8a4c6b6fe8c55b70d115bf400769cc1400f3258cd3138'), 'udp', 0x765f])
        // textual_form = "enr:" + urlsafe_b64encode(rlp_data).decode('utf-8').rstrip('=')
        // print(textual_form)
        // ```
        let text = "enr:-Ia4QHCYrYZbAKWCBRlAy5zzaDZXJBGkcnh4MHcBFZntXNFrdvJjX04jRzjzCBOonrkTfj499SZuOh8R33Ls8RRcy5yCAAGCaWSCdjSCaXCEfwAAAYlzZWNwMjU2azGhA8pjTK4NSay0Adikxrb-jFW3DRFb9AB2nMFADzJYzTE4g3VkcIJ2Xw";
        assert_eq!(
            text.parse::<DefaultEnr>().unwrap_err(),
            "Invalid ENR: LeadingZero"
        );
    }

    #[cfg(feature = "rust-secp256k1")]
    #[test]
    fn test_encode_decode_secp256k1() {
        let mut rng = secp256k1::rand::thread_rng();
        let key = secp256k1::SecretKey::new(&mut rng);
        let ip = Ipv4Addr::new(127, 0, 0, 1);
        let tcp = 3000;

        let enr = Enr::builder().ip4(ip).tcp4(tcp).build(&key).unwrap();

        let encoded_enr = alloy_rlp::encode(enr);

        let decoded_enr = DefaultEnr::decode(&mut encoded_enr.as_slice()).unwrap();

        assert_eq!(decoded_enr.id(), Some("v4".into()));
        assert_eq!(decoded_enr.ip4(), Some(ip));
        assert_eq!(decoded_enr.tcp4(), Some(tcp));
        // Must compare encoding as the public key itself can be different
        assert_eq!(
            decoded_enr.public_key().encode(),
            key.public().encode().into()
        );
        assert!(decoded_enr.verify());
    }

    #[cfg(feature = "rust-secp256k1")]
    #[test]
    fn test_secp256k1_sign_ecdsa_with_mock_noncedata() {
        // Uses the example record from the ENR spec.
        //
        // The feature "rust-secp256k1" creates ECDSA signatures with additional random data.
        // Under the unit testing environment, the mock value `MOCK_ECDSA_NONCE_ADDITIONAL_DATA`
        // is always used.
        //
        // The expected ENR textual form `expected_enr_base64` is constructed by a Python script:
        // ```
        // key = SigningKey.from_secret_exponent(
        //     0xb71c71a67e1177ad4e901695e1b4b9ee17ae16c6668d313eac2f96dbcda3f291, curve=SECP256k1)
        //
        // # Builds content RLP
        // rlp_data = encode([1, 'id', 'v4', 'ip', 0x7f000001, 'secp256k1', bytes.fromhex(
        //     '03ca634cae0d49acb401d8a4c6b6fe8c55b70d115bf400769cc1400f3258cd3138'), 'udp', 0x765f])
        // rlp_data_hash = keccak(rlp_data)
        //
        // # Signs the content RLP **with** the additional data.
        // additional_data = bytes.fromhex(
        //     'baaaaaadbaaaaaadbaaaaaadbaaaaaadbaaaaaadbaaaaaadbaaaaaadbaaaaaad')
        // content_signature = key.sign_digest_deterministic(rlp_data_hash, hashfunc=sha256,
        //                                                   sigencode=sigencode_string_canonize,
        //                                                   extra_entropy=additional_data)
        // rlp_with_signature = encode(
        //     [content_signature, 1, 'id', 'v4', 'ip', 0x7f000001, 'secp256k1', bytes.fromhex(
        //         '03ca634cae0d49acb401d8a4c6b6fe8c55b70d115bf400769cc1400f3258cd3138'), 'udp', 0x765f])
        // textual_form = "enr:" + urlsafe_b64encode(rlp_with_signature).decode('utf-8').rstrip('=')
        // ```
        let expected_enr_base64 = "enr:-IS4QLJYdRwxdy-AbzWC6wL9ooB6O6uvCvJsJ36rbJztiAs1JzPY0__YkgFzZwNUuNhm1BDN6c4-UVRCJP9bXNCmoDYBgmlkgnY0gmlwhH8AAAGJc2VjcDI1NmsxoQPKY0yuDUmstAHYpMa2_oxVtw0RW_QAdpzBQA8yWM0xOIN1ZHCCdl8";

        let key_data =
            hex::decode("b71c71a67e1177ad4e901695e1b4b9ee17ae16c6668d313eac2f96dbcda3f291")
                .unwrap();
        let ip = Ipv4Addr::new(127, 0, 0, 1);
        let udp = 30303;

        let key = secp256k1::SecretKey::from_slice(&key_data).unwrap();
        let enr = Enr::builder().ip4(ip).udp4(udp).build(&key).unwrap();
        let enr_base64 = enr.to_base64();
        assert_eq!(enr_base64, expected_enr_base64);

        let enr = enr_base64.parse::<Enr<secp256k1::SecretKey>>().unwrap();
        assert!(enr.verify());
    }

    #[cfg(feature = "k256")]
    #[test]
    fn test_encode_decode_k256() {
        let key = k256::ecdsa::SigningKey::random(&mut rand::rngs::OsRng);
        let ip = Ipv4Addr::new(127, 0, 0, 1);
        let tcp = 3000;

        let enr = Enr::builder().ip4(ip).tcp4(tcp).build(&key).unwrap();

        let mut encoded_enr = BytesMut::new();
        enr.encode(&mut encoded_enr);

        let decoded_enr =
            Enr::<k256::ecdsa::SigningKey>::decode(&mut encoded_enr.to_vec().as_slice()).unwrap();

        assert_eq!(decoded_enr.id(), Some("v4".into()));
        assert_eq!(decoded_enr.ip4(), Some(ip));
        assert_eq!(decoded_enr.tcp4(), Some(tcp));
        // Must compare encoding as the public key itself can be different
        assert_eq!(decoded_enr.public_key().encode(), key.public().encode());
        decoded_enr.public_key().encode_uncompressed();
        assert!(decoded_enr.verify());
    }

    #[cfg(all(feature = "ed25519", feature = "k256"))]
    #[test]
    fn test_encode_decode_ed25519() {
        let mut rng = rand::thread_rng();
        let key = ed25519_dalek::SigningKey::generate(&mut rng);
        let ip = Ipv4Addr::new(10, 0, 0, 1);
        let tcp = 30303;

        let enr = Enr::builder().ip4(ip).tcp4(tcp).build(&key).unwrap();

        let mut out = BytesMut::new();
        enr.encode(&mut out);
        let decoded_enr = Enr::<CombinedKey>::decode(&mut out.to_vec().as_slice()).unwrap();

        assert_eq!(decoded_enr.id(), Some("v4".into()));
        assert_eq!(decoded_enr.ip4(), Some(ip));
        assert_eq!(decoded_enr.tcp4(), Some(tcp));
        assert_eq!(decoded_enr.public_key().encode(), key.public().encode());
        assert!(decoded_enr.verify());
    }

    #[test]
    fn test_add_key() {
        let mut rng = rand::thread_rng();
        let key = k256::ecdsa::SigningKey::random(&mut rng);
        let ip = Ipv4Addr::new(10, 0, 0, 1);
        let tcp = 30303;

        let mut enr = Enr::builder().ip4(ip).tcp4(tcp).build(&key).unwrap();

        enr.insert("random", &Vec::<u8>::new(), &key).unwrap();
        assert!(enr.verify());
    }

    #[test]
    fn test_set_ip() {
        let mut rng = rand::thread_rng();
        let key = k256::ecdsa::SigningKey::random(&mut rng);
        let tcp = 30303;
        let ip = Ipv4Addr::new(10, 0, 0, 1);

        let mut enr = Enr::builder().tcp4(tcp).build(&key).unwrap();

        assert!(enr.set_ip(ip.into(), &key).is_ok());
        assert_eq!(enr.id(), Some("v4".into()));
        assert_eq!(enr.ip4(), Some(ip));
        assert_eq!(enr.tcp4(), Some(tcp));
        assert!(enr.verify());

        // Compare the encoding as the key itself can be different
        assert_eq!(enr.public_key().encode(), key.public().encode());
    }

    #[test]
    fn ip_mutation_static_node_id() {
        let mut rng = rand::thread_rng();
        let key = k256::ecdsa::SigningKey::random(&mut rng);
        let tcp = 30303;
        let udp = 30304;
        let ip = Ipv4Addr::new(10, 0, 0, 1);

        let mut enr = Enr::builder()
            .ip4(ip)
            .tcp4(tcp)
            .udp4(udp)
            .build(&key)
            .unwrap();

        let node_id = enr.node_id();

        enr.set_udp_socket("192.168.0.1:800".parse::<SocketAddr>().unwrap(), &key)
            .unwrap();
        assert_eq!(node_id, enr.node_id());
        assert_eq!(
            enr.udp4_socket(),
            "192.168.0.1:800".parse::<SocketAddrV4>().unwrap().into()
        );
    }

    #[cfg(all(feature = "ed25519", feature = "k256"))]
    #[test]
    fn combined_key_can_decode_all() {
        // generate a random secp256k1 key
        let key = k256::ecdsa::SigningKey::random(&mut rand::thread_rng());
        let ip = Ipv4Addr::new(192, 168, 0, 1);
        let enr_secp256k1 = Enr::builder().ip(ip.into()).tcp4(8000).build(&key).unwrap();

        // encode to base64
        let base64_string_secp256k1 = enr_secp256k1.to_base64();

        // generate a random ed25519 key
        let key = ed25519_dalek::SigningKey::generate(&mut rand::thread_rng());
        let enr_ed25519 = Enr::builder().ip(ip.into()).tcp4(8000).build(&key).unwrap();

        // encode to base64
        let base64_string_ed25519 = enr_ed25519.to_base64();

        // decode base64 strings of varying key types
        // decode the secp256k1 with default Enr
        let _decoded_enr_secp256k1: DefaultEnr = base64_string_secp256k1.parse().unwrap();
        // decode ed25519 ENRs
        let _decoded_enr_ed25519: Enr<ed25519_dalek::SigningKey> =
            base64_string_ed25519.parse().unwrap();

        // use the combined key to be able to decode either
        let _decoded_enr: Enr<CombinedKey> = base64_string_secp256k1
            .parse()
            .expect("Can decode both secp");
        let _decoded_enr: Enr<CombinedKey> = base64_string_ed25519.parse().unwrap();
    }

    fn encoded_list<T: Encodable + Clone>(t: &[T]) -> BytesMut {
        let mut out = BytesMut::new();
        alloy_rlp::encode_list(t, &mut out);
        out
    }

    #[test]
    fn test_remove_insert() {
        let mut rng = rand::thread_rng();
        let key = k256::ecdsa::SigningKey::random(&mut rng);
        let tcp = 30303;
        let list = &["lighthouse", "eth_sync"];
        let out = encoded_list(list);

        let mut enr = Enr::builder().tcp4(tcp).build(&key).unwrap();

        assert_eq!(enr.tcp4(), Some(tcp));
        assert_eq!(enr.get("topics").as_ref().map(AsRef::as_ref), None);

        let topics: &[u8] = &out;

        let (removed, inserted) = enr
            .remove_insert([b"tcp"].iter(), vec![(b"topics", topics)].into_iter(), &key)
            .unwrap();
        let mut buffer = Vec::<u8>::new();
        tcp.encode(&mut buffer);
        assert_eq!(removed[0], Some(Bytes::copy_from_slice(&buffer)));
        assert_eq!(inserted[0], None);

        assert_eq!(enr.tcp4(), None);
        assert_eq!(enr.get("topics").as_ref().map(AsRef::as_ref), Some(topics));

        // Compare the encoding as the key itself can be different
        assert_eq!(enr.public_key().encode(), key.public().encode());
    }

    /// | n     | `Rlp::encode(n.to_be_bytes())` | `Rlp::encode::<u16>(n)` |
    /// | ----- | ------------------------------ | ----------------------- |
    /// | 0     | 0x820000                       | 0x80
    /// | 30    | 0x82001e                       | 0x1e
    /// | 255   | 0x8200ff                       | 0x81ff
    /// | 30303 | 0x82765f                       | 0x82765f
    const LOW_INT_PORTS: [u16; 4] = [0, 30, 255, 30303];

    #[test]
    fn test_low_integer_build() {
        let key = k256::ecdsa::SigningKey::random(&mut rand::thread_rng());

        for tcp in LOW_INT_PORTS {
            let enr = Enr::builder().tcp4(tcp).build(&key).unwrap();

            assert_tcp4(&enr, tcp);
        }
    }

    #[test]
    fn test_low_integer_set() {
        let key = k256::ecdsa::SigningKey::random(&mut rand::thread_rng());

        for tcp in LOW_INT_PORTS {
            let mut enr = Enr::empty(&key).unwrap();
            enr.set_tcp4(tcp, &key).unwrap();
            assert_tcp4(&enr, tcp);
        }
    }

    #[test]
    fn test_low_integer_set_socket() {
        let key = k256::ecdsa::SigningKey::random(&mut rand::thread_rng());
        let ipv4 = Ipv4Addr::new(127, 0, 0, 1);

        for tcp in LOW_INT_PORTS {
            let mut enr = Enr::empty(&key).unwrap();
            enr.set_socket(SocketAddr::V4(SocketAddrV4::new(ipv4, tcp)), &key, true)
                .unwrap();
            assert_tcp4(&enr, tcp);
        }
    }

    #[test]
    fn test_low_integer_insert() {
        let key = k256::ecdsa::SigningKey::random(&mut rand::thread_rng());

        for tcp in LOW_INT_PORTS {
            let mut enr = Enr::empty(&key).unwrap();

            let res = enr.insert(b"tcp", &tcp.to_be_bytes().as_ref(), &key);
            if u8::try_from(tcp).is_ok() {
                assert_eq!(res.unwrap_err().to_string(), "invalid rlp data");
            } else {
                res.unwrap(); // integers above 255 are encoded correctly
                assert_tcp4(&enr, tcp);
            }
        }
    }

    #[test]
    fn test_low_integer_remove_insert() {
        let key = k256::ecdsa::SigningKey::random(&mut rand::thread_rng());

        for tcp in LOW_INT_PORTS {
            let mut enr = Enr::empty(&key).unwrap();

            let res = enr.remove_insert(
                [b"none"].iter(),
                vec![(b"tcp".as_slice(), tcp.to_be_bytes().as_slice())].into_iter(),
                &key,
            );
            if u8::try_from(tcp).is_ok() {
                assert_eq!(res.unwrap_err().to_string(), "invalid rlp data");
            } else {
                res.unwrap(); // integers above 255 are encoded correctly
                assert_tcp4(&enr, tcp);
            }
        }
    }

    #[test]
    fn test_low_integer_bad_enr() {
        let vectors = vec![
            (0, "enr:-Hy4QDMsoimQl2Qb9CuIWlNjyt0C0DmZC4QpAsJzgUHowOq2Nph9UbAtZ_qS_8fl6SU-eSWrswHiLCoMUGQfjhl_GW0BgmlkgnY0iXNlY3AyNTZrMaECMoYV0PAXMueQz19FHpBO0jGBoLYCWhfSxGf5kQgk9KqDdGNwggAA"),
            (30, "enr:-Hy4QCCgTB9tAEJL1DFwTTtwd79xxQx2hvi5RX9vWvcdKqbpS3SDzHHBivpOgxE40HGt6P0NtCE5QKzOQ5fzBwepDfMBgmlkgnY0iXNlY3AyNTZrMaECMoYV0PAXMueQz19FHpBO0jGBoLYCWhfSxGf5kQgk9KqDdGNwggAe"),
            (255, "enr:-Hy4QOrU9C35gZyJigIi-u19sRP42eEjVEhzO-LnKXKM5VlDMZ45vnOIa3bqm15ap8pmLjq5kmRPzjuA0RUdzSsieqcBgmlkgnY0iXNlY3AyNTZrMaECMoYV0PAXMueQz19FHpBO0jGBoLYCWhfSxGf5kQgk9KqDdGNwggD_"),
            (30303, "enr:-Hy4QF_mn4BuM6hY4CuLH8xDQd7U8kVZe9fyNgRB1vjdToGWQsQhetRvsByoJCWGQ6kf2aiWC0le24lkp0IPIJkLSTUBgmlkgnY0iXNlY3AyNTZrMaECMoYV0PAXMueQz19FHpBO0jGBoLYCWhfSxGf5kQgk9KqDdGNwgnZf"),
        ];

        for (tcp, enr_str) in vectors {
            let res = DefaultEnr::from_str(enr_str);
            if u8::try_from(tcp).is_ok() {
                assert_eq!(res.unwrap_err().to_string(), "Invalid ENR: LeadingZero");
            } else {
                assert_tcp4(&res.unwrap(), tcp);
            }
        }
    }

    #[test]
    fn test_compare_content() {
        let key = k256::ecdsa::SigningKey::random(&mut rand::thread_rng());
        let ip = Ipv4Addr::new(10, 0, 0, 1);
        let tcp = 30303;

        let enr1 = Enr::builder().ip4(ip).tcp4(tcp).build(&key).unwrap();

        let mut enr2 = enr1.clone();
        enr2.set_seq(1, &key).unwrap();
        let mut enr3 = enr1.clone();
        enr3.set_seq(2, &key).unwrap();

        // Enr 1 & 2 should be equal, secpk256k1 should have different signatures for the same Enr content
        assert_ne!(enr1.signature(), enr2.signature());
        assert!(enr1.compare_content(&enr2));
        assert_ne!(enr1, enr2);

        // Enr 1 & 3 should not be equal, and have different signatures
        assert_ne!(enr1.signature(), enr3.signature());
        assert!(!enr1.compare_content(&enr3));
        assert_ne!(enr1, enr3);
    }

    fn assert_tcp4(enr: &DefaultEnr, tcp: u16) {
        let mut buffer = Vec::<u8>::new();
        tcp.encode(&mut buffer);
        assert!(enr.verify());
        assert_eq!(enr.get_raw_rlp("tcp").unwrap(), buffer);
        assert_eq!(enr.tcp4(), Some(tcp));
    }

    #[test]
    fn test_large_enr_decoding_is_rejected() {
        // hack an enr object that is too big. This is not possible via the public API.
        let key = k256::ecdsa::SigningKey::random(&mut rand::thread_rng());

        let mut huge_enr = Enr::empty(&key).unwrap();
        let large_vec: Vec<u8> = std::iter::repeat(0).take(MAX_ENR_SIZE).collect();
        let large_vec_encoded = alloy_rlp::encode(&large_vec);

        huge_enr
            .content
            .insert(b"large vec".to_vec(), large_vec_encoded.into());
        huge_enr.sign(&key).unwrap();

        assert!(huge_enr.verify());

        let encoded = alloy_rlp::encode(&huge_enr);
        assert!(encoded.len() > MAX_ENR_SIZE);
        assert_eq!(
            DefaultEnr::decode(&mut encoded.as_ref()).unwrap_err(),
            DecoderError::Custom("enr exceeds max size")
        )
    }

    /// Tests [`Enr::set_seq`] in both a failure and success case.
    #[test]
    fn test_set_seq() {
        // 300 byte ENR (max size)
        const LARGE_ENR : &str = concat!(
            "enr:-QEpuEDaLyrPP4gxBI9YL7QE9U1tZig_Nt8rue8bRIuYv_IMziFc8OEt3LQMwkwt6da-Z0Y8BaqkDalZbBq647UtV2ei",
            "AYJpZIJ2NIJpcIR_AAABiXNlY3AyNTZrMaEDymNMrg1JrLQB2KTGtv6MVbcNEVv0AHacwUAPMljNMTiDdWRwgnZferiieHh4",
            "eHh4eHh4eHh4eHh4eHh4eHh4eHh4eHh4eHh4eHh4eHh4eHh4eHh4eHh4eHh4eHh4eHh4eHh4eHh4eHh4eHh4eHh4eHh4eHh4",
            "eHh4eHh4eHh4eHh4eHh4eHh4eHh4eHh4eHh4eHh4eHh4eHh4eHh4eHh4eHh4eHh4eHh4eHh4eHh4eHh4eHh4eHh4eHh4eHh4",
            "eHh4eHh4eHh4eHh4eHh4"
        );
        let key = k256::ecdsa::SigningKey::random(&mut rand::thread_rng());
        let mut record = LARGE_ENR.parse::<DefaultEnr>().unwrap();
        let enr_bkp = record.clone();
        // verify that updating the sequence number when it won't fit is rejected
        assert_eq!(record.set_seq(u64::MAX, &key), Err(Error::ExceedsMaxSize));
        // verify the enr is unchanged after this operation
        assert_eq!(record, enr_bkp);

        record.set_seq(30, &key).unwrap();
        assert_eq!(record.seq(), 30);
    }
}<|MERGE_RESOLUTION|>--- conflicted
+++ resolved
@@ -487,15 +487,10 @@
         key: impl AsRef<[u8]>,
         value: &T,
         enr_key: &K,
-<<<<<<< HEAD
-    ) -> Result<Option<Bytes>, EnrError> {
+    ) -> Result<Option<Bytes>, Error> {
         let mut out = BytesMut::new();
         value.encode(&mut out);
         self.insert_raw_rlp(key, out.freeze(), enr_key)
-=======
-    ) -> Result<Option<Bytes>, Error> {
-        self.insert_raw_rlp(key, rlp::encode(value).freeze(), enr_key)
->>>>>>> a06ab8ae
     }
 
     /// Adds or modifies a key/value to the ENR record. A `EnrKey` is required to re-sign the record once
@@ -751,12 +746,7 @@
             let value = out.freeze();
             // Prevent inserting invalid RLP integers
             if is_keyof_u16(key.as_ref()) {
-<<<<<<< HEAD
-                u16::decode(&mut value.as_ref())
-                    .map_err(|err| EnrError::InvalidRlpData(err.to_string()))?;
-=======
-                rlp::decode::<u16>(&value)?;
->>>>>>> a06ab8ae
+                u16::decode(&mut value.as_ref())?;
             }
 
             inserted.push(self.content.insert(key.as_ref().to_vec(), value));
@@ -1128,60 +1118,26 @@
     matches!(key, b"tcp" | b"tcp6" | b"udp" | b"udp6")
 }
 
-<<<<<<< HEAD
-fn check_spec_reserved_keys(key: &[u8], mut value: &[u8]) -> Result<(), EnrError> {
+fn check_spec_reserved_keys(key: &[u8], mut value: &[u8]) -> Result<(), Error> {
     match key {
         b"tcp" | b"tcp6" | b"udp" | b"udp6" => {
-            u16::decode(&mut value).map_err(|err| EnrError::InvalidRlpData(err.to_string()))?;
+            u16::decode(&mut value)?;
         }
         b"id" => {
-            let id_bytes = Bytes::decode(&mut value)
-                .map_err(|err| EnrError::InvalidRlpData(err.to_string()))?;
+            let id_bytes = Bytes::decode(&mut value)?;
             if id_bytes.as_ref() != b"v4" {
-                return Err(EnrError::UnsupportedIdentityScheme);
+                return Err(Error::UnsupportedIdentityScheme);
             }
         }
         b"ip" => {
-            Ipv4Addr::decode(&mut value)
-                .map_err(|err| EnrError::InvalidRlpData(err.to_string()))?;
+            Ipv4Addr::decode(&mut value)?;
         }
         b"ip6" => {
-            Ipv6Addr::decode(&mut value)
-                .map_err(|err| EnrError::InvalidRlpData(err.to_string()))?;
+            Ipv6Addr::decode(&mut value)?;
         }
         b"secp256k1" => {
-            <Enr<k256::ecdsa::SigningKey>>::decode(&mut value)
-                .map_err(|err| EnrError::InvalidRlpData(err.to_string()))?;
-        }
-=======
-fn check_spec_reserved_keys(key: &[u8], value: &[u8]) -> Result<(), Error> {
-    match key {
-        b"tcp" | b"tcp6" | b"udp" | b"udp6" => {
-            rlp::decode::<u16>(value)?;
-        }
-        b"id" => {
-            let id_bytes = rlp::decode::<Vec<u8>>(value)?;
-            if id_bytes != b"v4" {
-                return Err(Error::UnsupportedIdentityScheme);
-            }
-        }
-        b"ip" => {
-            let ip4_bytes = rlp::decode::<Vec<u8>>(value)?;
-            if ip4_bytes.len() != 4 {
-                return Err(Error::InvalidRlpData(rlp::DecoderError::Custom(
-                    "invalid IPv4 bytes length",
-                )));
-            }
-        }
-        b"ip6" => {
-            let ip6_bytes = rlp::decode::<Vec<u8>>(value)?;
-            if ip6_bytes.len() != 16 {
-                return Err(Error::InvalidRlpData(rlp::DecoderError::Custom(
-                    "invalid IPv6 bytes lenght",
-                )));
-            }
-        }
->>>>>>> a06ab8ae
+            <Enr<k256::ecdsa::SigningKey>>::decode(&mut value)?;
+        }
         _ => return Ok(()),
     };
     Ok(())
