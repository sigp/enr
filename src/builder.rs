--- conflicted
+++ resolved
@@ -1,9 +1,5 @@
-<<<<<<< HEAD
-use crate::{Enr, EnrError, EnrKey, EnrPublicKey, Key, NodeId, MAX_ENR_SIZE};
+use crate::{Enr, EnrKey, EnrPublicKey, Error, Key, NodeId, MAX_ENR_SIZE};
 use alloy_rlp::{Decodable, Encodable, Header};
-=======
-use crate::{Enr, EnrKey, EnrPublicKey, Error, Key, NodeId, MAX_ENR_SIZE};
->>>>>>> a06ab8ae
 use bytes::{Bytes, BytesMut};
 use std::{
     collections::BTreeMap,
@@ -161,17 +157,8 @@
         }
 
         // Sanitize all data, ensuring all RLP data is correctly formatted.
-<<<<<<< HEAD
-        for (key, value) in &self.content {
-            if Bytes::decode(&mut value.as_ref()).is_err() {
-                return Err(EnrError::InvalidRlpData(
-                    String::from_utf8_lossy(key).into(),
-                ));
-            }
-=======
         for value in self.content.values() {
-            rlp::Rlp::new(value).data()?;
->>>>>>> a06ab8ae
+            Bytes::decode(&mut value.as_ref())?;
         }
 
         let mut id_bytes = BytesMut::with_capacity(3);
