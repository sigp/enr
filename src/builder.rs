--- conflicted
+++ resolved
@@ -44,37 +44,26 @@
     phantom: PhantomData<K>,
 }
 
-<<<<<<< HEAD
-impl<K: EnrKey> Default for EnrBuilder<K> {
-    fn default() -> Self {
-        Self {
-            id: ENR_VERSION.into(),
-=======
 impl<K: EnrKey> Default for Builder<K> {
     /// Constructs a minimal [`Builder`] for the v4 identity scheme.
     fn default() -> Self {
         Self {
-            id: String::from("v4"),
->>>>>>> ee6a8d96
+            id: ENR_VERSION.into(),
             seq: 1,
             content: BTreeMap::new(),
             phantom: PhantomData,
         }
     }
 }
-<<<<<<< HEAD
 
-impl<K: EnrKey> EnrBuilder<K> {
+impl<K: EnrKey> Builder<K> {
     /// Constructs a minimal `EnrBuilder` providing only a sequence number.
     /// Currently only supports the id v4 scheme and therefore disallows creation of any other
     /// scheme.
     pub fn new() -> Self {
         Self::default()
     }
-=======
->>>>>>> ee6a8d96
 
-impl<K: EnrKey> Builder<K> {
     /// Modifies the sequence number of the builder.
     pub fn seq(&mut self, seq: u64) -> &mut Self {
         self.seq = seq;
